#!/usr/bin/env python

# Copyright (c) 2010 John McFarland

# This program is licensed under the MIT license.  See LICENSE.txt

# Author: John McFarland

# This program will parse a selected set of Fortran source files and
# write C++ code to wrap the Fortran derived types in C++ classes

# Run fortwrap.py -h for usage information

from __future__ import print_function
# These imports were added by futurize.  In Python 2, the builtins
# module requires the "future" package.  These imports allow python 2
# to use the newer versions of the functions.  However, the code will
# still work in Python 2 without these, so we can ignore the import
# error.
try:
    from builtins import str
    from builtins import range
    from builtins import object
    # Not automatically added by future:
    from builtins import dict # If available, enable efficient iteration in Python 2.  Another option would be to use itervalues from six.
except ImportError:
    # Get here with a Python 2 that does not have the future package.
    # However, fortwrap will still work
    pass
import argparse
import re
import glob
from datetime import date
import sys
import os
import traceback


VERSION = '2.2.2'


# SETTINGS ==========================================

ERROR_FILE_NAME = 'FortWrap-error.txt'

code_output_dir = '.'
include_output_dir = '.'
fort_output_dir = '.'

HEADER_STRING = '/* This source file automatically generated on ' + str(date.today()) + ' using \n   FortWrap wrapper generator version ' + VERSION + ' */\n'

misc_defs_filename = 'InterfaceDefs.h'
matrix_classname = 'FortranMatrix'
string_classname = 'FortranString'

orphan_classname = 'FortFuncs'
orphan_class_comments = ['Wrapper class for Fortran routines that do not operate on a derived type']
constants_classname = 'FortConstants'

SWIG = True  # Whether or not to include preprocessor defs that will
             # be used by swig

# Macros to define DLLEXPORT, needed with MSC compiler
DLLEXPORT_MACRO = """#ifdef _MSC_VER
#define DLLEXPORT __declspec(dllexport)
#else
#define DLLEXPORT
#endif"""

# ===================================================


# REGULAR EXPRESSIONS ===============================

fort_type_def = re.compile(r'\s*TYPE(\s+(?P<name0>[a-z]\w*)|.*::\s*(?P<name1>[a-z]\w*))', re.IGNORECASE)
fort_type_extends_def = re.compile(r'EXTENDS\s*\(\s*([a-z]\w*)\s*\)', re.IGNORECASE)
fort_tbp_def = re.compile(r'\s*PROCEDURE\s*(\(\s*(?P<interface>[a-z]\w*)\))?.*::', re.IGNORECASE)

fort_proc_def = re.compile(r'\s*(RECURSIVE)?\s*(SUBROUTINE|FUNCTION)\s+\S+\(', re.IGNORECASE)
fort_end_proc = re.compile(r'\s*END\s*(SUBROUTINE|FUNCTION)', re.IGNORECASE)
fort_end_interface = re.compile(r'\s*END\s*INTERFACE', re.IGNORECASE)
fort_comment = re.compile('\s*!')
fort_contains = re.compile(r'\s*CONTAINS\s*$', re.IGNORECASE)

# Data types
primitive_data_str = '(INTEGER|REAL|DOUBLE PRECISION|LOGICAL|CHARACTER|COMPLEX)(\s*(\*(?P<old_kind_spec>[0-9]+)|\(\s*((KIND|len)\s*=)?\s*(?P<kind_spec>(\w+|\*))\s*\)))?'
primitive_data = re.compile(primitive_data_str,re.IGNORECASE)
fort_data_str = r'\s*(' + primitive_data_str + '|(?P<dt_mode>TYPE|CLASS)\s*\((?P<dt_spec>\S*)\)|PROCEDURE\s*\((?P<proc_spec>\S*)\))'
fort_data = re.compile(fort_data_str,re.IGNORECASE)
fort_data_def = re.compile(fort_data_str + '\s*(?P<attributes>,.*)?::',re.IGNORECASE)
optional_def = re.compile('OPTIONAL', re.IGNORECASE)
byval_def = re.compile('VALUE', re.IGNORECASE)
allocatable_def = re.compile('ALLOCATABLE',re.IGNORECASE)
fort_pointer_def = re.compile('POINTER',re.IGNORECASE)
# CLASS: not yet supported, but print warnings
fort_class_data_def = re.compile(r'\s*CLASS\s*\(\S*\).*::',re.IGNORECASE)

module_def = re.compile(r'\s*MODULE\s+\S',re.IGNORECASE)
end_module_def = re.compile(r'\s*END\s+MODULE',re.IGNORECASE)
# INT below is used to represent the hidden length arguments, passed by value
fort_dox_comments = re.compile(r'\s*!\>')
fort_dox_inline = re.compile(r'\s*\w+.*!\<')
result_name_def = re.compile(r'.*RESULT\s*\(\s*(\w+)\s*\)',re.IGNORECASE)
intent_in_def = re.compile(r'.*INTENT\s?\(\s*IN\s*\)',re.IGNORECASE)
intent_out_def = re.compile(r'.*INTENT\s?\(\s*OUT\s*\)',re.IGNORECASE)
fort_abstract_def = re.compile(r'\s*ABSTRACT\s+INTERFACE',re.IGNORECASE)
fort_interface_def = re.compile(r'\s*INTERFACE\s+(\w+)',re.IGNORECASE)
module_proc_def = re.compile(r'\s*MODULE\s+PROCEDURE\s+:*(.*)',re.IGNORECASE)
integer_param_def = re.compile(r'\s+INTEGER,\s+PARAMETER\s+::',re.IGNORECASE)
# Regular expression to break up arguments.  This is needed to handle
# multi-dimensional arrays (e.g. A(m,n)).  It uses a negative
# lookahead assertion to exclude commas inside the array definition
arg_splitter = re.compile(',(?![^(]*\))')
dimension_def = re.compile(r'DIMENSION\s*\(\s*([^(]+)\s*\)',re.IGNORECASE)
enum_def = re.compile(r'\s*ENUM,\s*BIND',re.IGNORECASE)

# Constructor and desctructor methods (these regexes are configurable):
ctor_def = re.compile('.*_ctor', re.IGNORECASE)
dtor_def = re.compile('.*_dtor', re.IGNORECASE)

# ===================================================


# GLOBAL VARIABLES ==================================

objects = dict() # lower case object name -> DerivedType instance
procedures = []
abstract_interfaces = dict()
name_substitutions = dict()
pattern_substitutions = [] # List of (regex,replace) tuples
name_exclusions = set()
name_inclusions = set()
proc_arg_exclusions = set()
interface_defs = dict() # module -> proc name -> generic interface
nopass_tbps = dict() # (module.lower,procname.lower) -> TypeBoundProcedure, for all TBP's with NOPASS attribute

# 'INT' is for the hidden name length argument
cpp_type_map = {'INTEGER':
                {'':'int*',
                 '1':'signed char*',
                 '2':'short*',
                 '4':'int*',
                 '8':'long long*',
                 'C_INT':'int*',
                 'C_LONG':'long*',
                 'SIZE_':'size_t'}, 
                'REAL':
                {'':'float*',
                 '4':'float*',
                 '8':'double*',
                 'C_DOUBLE':'double*',
                 'C_FLOAT':'float*'},
                'LOGICAL':
                {'':'bool*',
                 'C_BOOL':'bool*'}, 
                'CHARACTER':
                {'':'char*'},
                'C_PTR':
                {'':'void**'},
                'COMPLEX':
                {'':'std::complex<float>*',
                 '4':'std::complex<float>*',
                 'C_FLOAT_COMPLEX':'std::complex<float>*',
                 '8':'std::complex<double>*',
                 'C_DOUBLE_COMPLEX':'std::complex<double>*'}}
                

iso_c_type_map = {'INTEGER':
                  {'':'C_INT',
                   '1':'C_SIGNED_CHAR',
                   '2':'C_SHORT',
                   '4':'C_INT',
                   '8':'C_LONG_LONG',
                   'SIZE_':'C_SIZE_T'},
                  'REAL':
                  {'':'C_FLOAT',
                   '4':'C_FLOAT',
                   '8':'C_DOUBLE'},
                  'LOGICAL':
                  {'':'C_BOOL'},
                'CHARACTER':
                  {'':'C_CHAR'},
                'COMPLEX':
                  {'':'C_FLOAT_COMPLEX',
                   '4':'C_FLOAT_COMPLEX',
                   '8':'C_DOUBLE_COMPLEX'}}

special_param_comments = set( ['OPTIONAL', 'ARRAY', 'FORTRAN_ONLY'] )

current_module = ''
module_list = []
module_proc_num = 1 # For keeping track of the order that the
                    # procedures are defined in the Fortran code.  Not
                    # needed now that they are stored in a list, but
                    # keep in case want to use later to achieve a
                    # different ordering than is in the source
dox_comments = []

fort_integer_params = dict()
enumerations = []

PRIVATE=1
PUBLIC=0

# Whether or not matrices are used
matrix_used = False
stringh_used = False            # Whether "string.h" is used (needed for strcpy)
fort_class_used = False
string_class_used = False # Whether string outputs are used, which involves wrapping using a string class (either std::string or the generated wrapper class)
complex_used = False

# Gets changed to string_classname if --no-std-string is set
string_object_type = 'std::string'

not_wrapped = [] # List of procedures that weren't wrapped

# ===================================================

class FWTypeException(Exception):
    """Raised when an unexpected type is enountered in the code generation
    phase"""
    def __init__(self,type):
        self.type = type
    def __str__(self):
        return self.type

def warning(msg):
    sys.stderr.write('Warning: ' + msg + '\n')

def error(msg):
    sys.stderr.write('Error: ' + msg + '\n')

class Array(object):
    two_d_warning_written = False
    multi_d_warning_written = False
    def __init__(self,spec):
        """spec is the part inside the parentheses"""
        global matrix_used
        # If derived type components are used in spec, convert to '*'
        spec = ','.join(['*' if '%' in s else s for s in spec.split(',')])
        self.spec = spec
        self.assumed_shape = False
        self.size_var = ''
        self.assumed_shape_vars = []
        self.d = spec.count(',') + 1
        if ':' in spec:
            self.assumed_shape = True
        if self.d == 1:
            self.size_var = spec.strip()
        else:
            self.size_var = tuple([v.strip() for v in spec.split(',')])
        if self.d == 2 and not opts.no_fmat:
            matrix_used = True

        if self.d==2 and opts.no_fmat:
            if not Array.two_d_warning_written:
                warning("Wrapping 2-D arrays as pointers can lead to ambiguity if writing SWIG typemaps for pointers.  This can be avoided by not using --no-fmat")
                Array.two_d_warning_written = True
        if self.d>2:
            if not Array.multi_d_warning_written:
                warning("Wrapping higher-dimensional arrays as pointers can lead to ambiguity if writing SWIG typemaps for pointers.")
                Array.multi_d_warning_written = True

        # Properties queried by the wrapper generator:
        # vec=vector: 1-d array
        self.vec = self.d==1
        self.matrix = self.d==2

    def add_assumed_shape_var(self, var):
        self.assumed_shape_vars.append(var)

    def get_shape(self):
        if self.assumed_shape_vars:
            return ','.join(self.assumed_shape_vars)
        else:
            return self.spec

class CharacterLength(object):
    """
    val may be either a number, or in the case of assumed length, a
    string containing the argument name, which is needed in the
    wrapper code
    """
    def __init__(self,val):
        self.val = val
        self.assumed = False
    def set_assumed(self, argname):
        self.val = argname
        self.assumed = True
    def as_string(self):
        if self.assumed:
            return self.val + '_len__'
        else:
            return str(self.val)

class DataType(object):
    def __init__(self, type, array=None, str_len=None, is_str_len=False, is_assumed_shape_size=False):
        """is_assumed_shape_size - Whether the argument holds the size of an
        assumed shape array.  If it does, then the value stores the
        dimension of the array

        """
        global stringh_used, complex_used
        self.type = type
        self.kind = ''
        self.array = array
        self.str_len = str_len
        self.proc_pointer = False
        self.proc = False # PROCEDURE without POINTER attribute
        self.dt = False      # False, 'TYPE', or 'CLASS'
        ## Whether it is a string length.  When not False, it stores a
        ## reference to the original string argument.
        self.is_str_len = is_str_len
        self.is_assumed_shape_size = is_assumed_shape_size
        # For array, name of argument used to pass the array length:
        self.is_array_size = False # integer defining an array size
        self.is_matrix_size = False
        if type=='CHARACTER':
            stringh_used = True # Really only needed for intent(in)
        elif type.upper()=='COMPLEX':
            complex_used = True

        primitive_data_match = primitive_data.match(type)
        if primitive_data_match:
            # This line must be outside the next two checks since they
            # won't catch the case of just 'real'
            self.type = primitive_data_match.group(1).upper()
            if primitive_data_match.group('old_kind_spec'):
                self.kind = primitive_data_match.group('old_kind_spec')
            elif primitive_data_match.group('kind_spec'):
                self.kind = primitive_data_match.group('kind_spec')

            if type.upper() == 'DOUBLE PRECISION':
                self.type = 'REAL'
                self.kind = '8'

            # Handle use of named parameter as kind:
            if self.kind.upper() in fort_integer_params:
                self.kind = str(fort_integer_params[self.kind.upper()])

            if not self.valid_primitive():
                warning(self.type+'('+self.kind+') not supported')

        if not primitive_data_match:
            # (SIZE_ is used to represent the hidden length arguments,
            # passed by value)
            if 'PROCEDURE' in type.upper():
                m = fort_data.match(type)
                self.type = m.group('proc_spec')
                # Outside of this constructor, the pointer attribute
                # is checked, in which case "proc" is reset to False
                # and "proc_pointer" is set to True:
                self.proc = True
            else:
                m = fort_data.match(type)
                if m.group('dt_mode'):
                    self.dt = m.group('dt_mode').upper()
                    self.type = m.group('dt_spec')
                    if self.type.upper() == 'C_PTR':
                        # Don't treat like derived type
                        self.dt = False
                else:
                    raise FWTypeException(type)

        # Properties queried by the wrapper generator:
        # vec=vector: 1-d array
        self.vec = self.array and self.array.vec
        self.matrix = self.array and self.array.matrix

    # Determine whether type is a valid primitive type.  Intended to
    # verify KIND specs.  Doesn't check string lengths.  Kind specs
    # should already be stripped from type string and stored in kind
    # variable
    def valid_primitive(self):
        type_map = cpp_type_map.get(self.type)
        return type_map and self.kind.upper() in type_map

class Argument(object):
    def __init__(self,name,pos,type=None,optional=False,intent='inout',byval=False,allocatable=False,pointer=False,comment=[]):
        global string_class_used
        self.name = name
        self.pos = pos # Zero-indexed
        self.type = type
        self.comment = []
        self.optional=optional
        self.intent = intent
        self.byval = byval
        self.allocatable = allocatable
        self.pointer = pointer # (doesn't include procedure pointers)
        self.native = False # Will get defined in
                            # associate_procedures; identifies derived
                            # type arguments that will get passed in
                            # C++ using native classes
        self.exclude = False # Whether it is excluded via the ignores file
        self.cpp_optional = False  # Whether or not it is optional to C++

        # Whether or not the argument is inside an abstract procedrue
        # definition.  This is not set on initialization, but later
        # during parsing. (Added this attribute to get "const"
        # statements to show up in the func pointer defs, which don't
        # use pass_by_val)
        self.in_abstract = False

        if self.optional:
            self.comment.append('OPTIONAL')
        if type:
            if type.array:
                if type.array.vec:
                    self.comment.append('ARRAY')
            if type.type=='CHARACTER' and intent!='in':
                string_class_used = True
        if comment:
            for c in comment:
                self.comment.append(c)

    def set_type(self,type):
        self.type = type
        if type.array and type.array.vec:
            self.comment.append('ARRAY')

    def pass_by_val(self):
        """Whether we can pass this argument by val in the C++ interface

        Don't count Fortran arguments having the VALUE attribute, since they are already passed by value

        Procedure pointers are handled differently since the "present" status can't be stored in the Fortran argument, we allow by-val conversion even for optional arguments"""
        return not self.byval and (not self.optional or self.type.proc_pointer) and not self.type.dt and self.intent=='in' and not self.type.array and not self.type.type=='CHARACTER' and not self.in_abstract

    def fort_only(self):
        """Whether argument is not wrappable"""
        if self.exclude:
            return True
        if self.type.dt:
            if self.type.array:
                return True
        elif self.type.proc_pointer:
            if not self.type.type in abstract_interfaces:
                return True
        elif self.type.proc:
            # PROCEDURE (without POINTER attribute) does not seem to be compatible with current wrapping approach (with gfortran)
            return True    
        elif self.type.type=='CHARACTER':
            if not self.intent=='inout' and self.type.str_len and not self.type.array:
                return False
            else:
                return True
        if self.type.type in cpp_type_map and not self.type.valid_primitive():
            return True
        if self.byval and (self.optional or self.type.dt or self.type.type=='CHARACTER'):
            return True
        if self.allocatable:
            return True
        if self.pointer and not self.type.proc_pointer:
            return True
        return False

    def is_hidden(self, fortran_api=False):
        """fortran_api: whether the argument is hidden from the call to the original Fortran function"""
        if self.type.is_str_len and (fortran_api or not (self.type.is_str_len.intent=='out' and opts.string_out=='c')):
            # (The above intent check is done on the character
            # argument, not the character length argument)
            return True
        elif self.type.is_assumed_shape_size:
            if (not fortran_api) and ((self.type.is_assumed_shape_size==1 and opts.no_vector) or (self.type.is_assumed_shape_size==2 and opts.no_fmat) or self.type.is_assumed_shape_size>2):
                # Size needed in C++ API
                return False
            else:
                return True
        elif (not fortran_api) and (self.type.is_array_size or self.type.is_matrix_size):
            return True
        else:
            return False
    
    def cpp_const(self):
        """Whether or not it can be const in C++"""
        # matrix and array types excluded because we don't want
        # FortranMatrix<const double>.  Exclude pass_by_val for
        # aesthetic reasons (to keep const from being applied to
        # non-pointer arguments in method definitions)
        return self.intent=='in' and not self.byval and not self.pass_by_val() and not self.type.matrix

    def cpp_type(self, value=False):
        """
        Convert a Fortran type to a C++ type.
        """
        if self.type.dt:
            return 'ADDRESS'
        elif self.type.valid_primitive():
            if self.cpp_const():
                prefix = 'const '
            else:
                prefix = ''
            string = prefix + cpp_type_map[self.type.type.upper()][self.type.kind]
            if value or self.byval:
                return string[:-1] # Strip "*"
            else:
                return string
        elif self.type.proc_pointer and self.type.type in abstract_interfaces:
            proc = abstract_interfaces[self.type.type]
            if proc.retval:
                string = proc.retval.cpp_type(value=True) + ' '
            else:
                string = 'void '
            pointers = '*' if (value or self.byval) else '**'
            string = string + '(' + pointers + self.name + ')'
            string = string + '(' + c_arg_list(proc,bind=True) + ')'
            return string
        else:
            raise FWTypeException(self.type.type)

    def get_iso_c_type(self, ignore_array=False):
        if self.type.type.upper() == 'C_PTR':
            string = 'TYPE(C_PTR)'
        elif self.type.dt:
            # Immediate return so that OPTIONAL attribute is not added
            return 'TYPE(C_PTR), VALUE'
        elif self.type.proc_pointer:
            string = 'TYPE(C_FUNPTR)'
        elif self.type.type == 'CHARACTER':
            # Immediate return so that OPTIONAl attribute is not added
            return 'TYPE(C_PTR), VALUE'
        else:
            if self.type.kind.upper().startswith('C_'):
                c_kind = self.type.kind
            else:
                c_kind = iso_c_type_map[self.type.type][self.type.kind]
            string = '{}({})'.format(self.type.type, c_kind)
        
        if self.byval:
            string += ', VALUE'
        if self.optional:
            string += ', OPTIONAL'
        if self.type.array and not ignore_array:
            string += ', DIMENSION({})'.format(self.type.array.get_shape())
        if self.type.kind == 'SIZE_':
            string += ', VALUE'
        return string

    def get_iso_c_type_dec(self):
        if self.fort_only():
            return ''
        dec = '    {} :: {}\n'.format(self.get_iso_c_type(), self.name)
        return dec

    def get_iso_c_type_local_decs(self):
        if self.fort_only():
            return ''
        if self.type.dt:
            typename = self.type.type
            obj = objects[self.type.type.lower()]
            if obj.is_class:
                typename = get_base_class(obj).name + '_container_'
            return '    TYPE(' + typename + '), POINTER :: {}__p\n'.format(self.name)
        elif self.type.proc_pointer:
            return '    PROCEDURE({}), POINTER :: {}__p => NULL()\n'.format(self.type.type, self.name)
        elif self.type.type == 'CHARACTER':
            return '    CHARACTER({1}), POINTER :: {0}__p\n'.format(self.name, self.type.str_len.as_string())
        elif self.type.type == 'LOGICAL':
            return '    LOGICAL{} :: {}__l\n'.format('({})'.format(self.type.kind) if self.type.kind else '', self.name)
        return ''

    def get_iso_c_setup_code(self):
        if self.fort_only():
            return ''
        if self.type.dt or self.type.type=='CHARACTER':
            return '    CALL C_F_POINTER({0}, {0}__p)\n'.format(self.name)
        elif self.type.proc_pointer and (self.intent=='in' or self.intent=='inout'):
            present = 'IF (PRESENT({})) '.format(self.name) if self.optional else ''
            return '    {1}CALL C_F_PROCPOINTER({0}, {0}__p)\n'.format(self.name, present)
        elif self.type.type == 'LOGICAL':
            return '    {0}__l = {0}\n'.format(self.name)
        return ''

    def get_iso_c_post_call_code(self):
        if self.fort_only():
            return ''
        if self.type.type=='LOGICAL' and self.intent!='in':
            return '    {0} = {0}__l\n'.format(self.name)
        elif self.type.proc_pointer and (self.intent=='out' or self.intent=='inout'):
            present = 'IF (PRESENT({})) '.format(self.name) if self.optional else ''
            return '    {1}{0} = C_FUNLOC({0}__p)\n'.format(self.name, present)
        return ''


class Procedure(object):
    def __init__(self,name,args,method,retval=None,comment=None,nopass=False):
        self.name = name
        self.args = args # By name
        self.method = method # None, 't' (TYPE), 'c' (CLASS)
        self.retval = retval
        self.comment = comment
        self.nopass = nopass

        self.nargs = len(args)
        self.module = current_module
        self.num = module_proc_num
        self.tbp = None
        self.ctor = False
        self.dtor = False
        self.in_orphan_class = False # Set in associate_procedures
        if self.method and not nopass:
            if ctor_def.match(name):
                self.ctor = True
            elif dtor_def.match(name) and self.valid_dtor():
                self.dtor = True
        # Check for exclusion:
        for arg in args.values():
            if (name.lower(),arg.name.lower()) in proc_arg_exclusions:
                if arg.optional:
                    arg.exclude = True
                else:
                    warning("Argument exclusions only valid for optional arguments: " + name + ', ' + arg.name)
        # Make ordered argument list
        self.arglist = sorted(self.args.values(), key=lambda arg: arg.pos)
        # Check for arguments that can have default values of NULL in C++
        for arg in reversed(self.arglist):
            # (Assumes the dictionary iteration order is sorted by key)
            if arg.optional:
                arg.cpp_optional = True
            else:
                break
        self.add_hidden_strlen_args()
        self.add_hidden_array_len_args()
        # Check for integer arguments that define array sizes:
        for arg in self.args.values():
            if arg.type.type.upper()=='INTEGER' and arg.intent=='in':
                if not opts.no_vector and self.get_vec_size_parent(arg.name):
                    # The check on opts.no_vector prevents writing
                    # wrapper code that tries to extract the array
                    # size from a C array
                    arg.type.is_array_size = True
                elif not opts.no_fmat and self.get_matrix_size_parent(arg.name):
                    arg.type.is_matrix_size = True
            
    def has_args_past_pos(self, ipos, include_hidden):
        """Query whether or not the argument list continues past pos,
        accounting for c++ optional args

        ipos - 0-indexed argument position"""
        has = False
        for i,arg in enumerate(self.arglist):
            if i > ipos:
                if arg.fort_only():
                    continue
                if not arg.is_hidden():
                    has = True
                elif include_hidden:
                    has = True
        return has

    def add_hidden_strlen_args(self):
        """Add Fortran-only string length arguments to end of argument list"""
        arglist_new = []
        pos = 0
        for arg in self.arglist:
            # Hidden length argument only needed for assumed length strings
            if arg.type.type=='CHARACTER' and not arg.fort_only() and arg.type.str_len.assumed:
                str_length_arg = Argument(arg.name + '_len__', pos, DataType('INTEGER(SIZE_)', str_len=arg.type.str_len, is_str_len=arg))
                self.args[ str_length_arg.name ] = str_length_arg
                arglist_new.append(str_length_arg)
                pos += 1
            arglist_new.append(arg)
            pos += 1
            self.arglist = arglist_new

    def add_hidden_array_len_args(self):
        """Add array length arguments for assumed shape

        For strict conformance, array size needs to appear before the array it is used to define"""
        arglist_new = []
        pos = 0
        for arg in self.arglist:
            # Hidden length argument only needed for assumed shape arrays
            if arg.type.array and arg.type.array.assumed_shape and not arg.fort_only():
                arg.type.array.hidden_size_vars = []
                for idim in range(arg.type.array.d):
                    array_length_arg = Argument(arg.name + '_len__{}'.format(idim+1), pos, DataType('INTEGER(SIZE_)', is_assumed_shape_size=arg.type.array.d))
                    self.args[ array_length_arg.name ] = array_length_arg
                    # Store reference to this arg in array definition:
                    arg.type.array.add_assumed_shape_var(array_length_arg.name)
                    # Place the array size arguments immediately
                    # before the array argument, to facilitate
                    # re-wrapping with swig
                    arglist_new.append(array_length_arg)
                    pos += 1
            arglist_new.append(arg)
            pos += 1
        self.arglist = arglist_new

    def get_vec_size_parent(self,argname):
        """Get the first 1d array argument that uses the argument argname to
        define its size"""
        for arg in self.arglist:
            if arg.type.vec and not arg.optional and arg.type.array.size_var==argname:
                return arg.name
        return None

    def get_matrix_size_parent(self,argname):
        """Similar to get_vec_size_parent.  Returns (matname,0) if argname
        is the number of rows and (matname,1) if argname is the number of
        columns"""
        for arg in self.arglist:
            if arg.type.matrix and not arg.optional and argname in arg.type.array.size_var:
                if argname == arg.type.array.size_var[0]:
                    return arg.name,0
                else:
                    return arg.name,1
        return None

    def has_post_call_wrapper_code(self):
        """Whether or not wrapper code will be needed for after the call to
        the Fortran procedure"""
        for arg in self.args.values():
            # Special string handling for after the call needed
            if arg.type.type=='CHARACTER' and not arg.fort_only() and arg.intent=='out':
                return True
        return False

    def valid_dtor(self):
        """Whether the procedure is a valid dtor.  Mainly this just
        checks that there are no required arguments"""
        for arg in self.args.values():
            if arg.pos > 0 and not arg.optional:
                return False
        return True

    def fort_arg_list(self, call):
        s = ''
        for ipos,arg in enumerate(self.arglist):
            if call and arg.is_hidden(fortran_api=True):
                continue
            if arg.fort_only():
                continue
            if call and not (self.method and ipos==0) and self.has_fort_only_arg():
                # Use keyword passing, but not for "this" argument,
                # which interferes with conversion to TBP call
                s += arg.name + '='
            name = arg.name
            if call and (arg.type.dt or arg.type.type=='CHARACTER' or arg.type.proc_pointer):
                name += '__p'
                if arg.type.dt and objects[arg.type.type.lower()].is_class:
                    if objects[arg.type.type.lower()].extends:
                        name += 'p'
                    else:
                        name += '%c'
            elif call and arg.type.type=='LOGICAL':
                name += '__l'
            s += name + (', ' if self.has_args_past_pos(ipos, not call) else '')
        return s

    def c_binding_name(self):
        module = self.module or 'global_'
        return '{}__{}_wrap'.format(module, self.name).lower()

    def get_iso_c_select_type_code(self, indent=2):
        string = ''
        count = 0
        for arg in self.arglist:
            if arg.type.dt:
                obj = objects[arg.type.type.lower()]
                if obj.is_class and obj.extends:
                    string += (count+2)*indent*' ' + 'SELECT TYPE ({1} => {0})\n'.format(arg.name + '__p%c', arg.name + '__pp')
                    string += (count+2)*indent*' ' + 'CLASS IS ({})\n'.format(arg.type.type)
                    count += 1
        return string, count

    def get_iso_c_local_decs(self):
        if self.nopass and self.tbp:
            # Declare a local instance of the TYPE just to access the
            # NOPASS TBP.  An alternative would be to declare this as
            # a global variable in the module.
            return '    TYPE({0}) :: {0}__t\n'.format(self.tbp.obj.name)
        return ''

    def supported_args(self):
        """For use after all source has been parsed, verify that all arguments are supported"""
        for arg in self.args.values():
            if arg.type.dt and arg.type.type.lower() not in objects:
                # Todo: this could be supported for optional arguments
                return False
        return True

    def has_fort_only_arg(self):
        """Whether any arguments are not available in the wrapper code"""
        return any((arg.fort_only() for arg in self.args.values()))

    def write_bindc_wrapper(self, f):
        proc_wrap_name = self.c_binding_name()
        proc_type = 'FUNCTION' if self.retval else 'SUBROUTINE'
        line = '  {} {}({}) BIND(C)'.format(proc_type, proc_wrap_name, self.fort_arg_list(False))
        f.write(add_line_continuations(line, '  ') + '\n')
        for arg in self.arglist:
            f.write(arg.get_iso_c_type_dec())
        if self.retval:
            f.write('    {} :: {}\n'.format(self.retval.get_iso_c_type(), proc_wrap_name))
        f.write(self.get_iso_c_local_decs())
        for arg in self.arglist:
            f.write(arg.get_iso_c_type_local_decs())
        for arg in self.arglist:
            f.write(arg.get_iso_c_setup_code())
        selector_setup, count = self.get_iso_c_select_type_code()
        f.write(selector_setup)
        # Call Fortran function
        line = 2*(count+2)*' ' # Indentation for call
        if self.retval:
            line += proc_wrap_name + ' = '
        else:
            line += 'CALL '
        arg_list = self.fort_arg_list(True)
        try:
            tbp = objects[self.arglist[0].type.type.lower()].tbps[self.name.lower()].name
        except:
            tbp = None
        if tbp:
            # This is only TBP's that are not nopass
            arg1 = arg_list.split(',')[0]
            args = ','.join(arg_list.split(',')[1:])
            line += '{}%{}({})'.format(arg1, tbp, args)
        elif self.nopass:
            tbp = nopass_tbps[self.module.lower(),self.name.lower()]
            line += '{}__t%{}({})'.format(tbp.obj.name, tbp.name, arg_list)
        else:
            # Use generic interface name if defined in INTERFACE
            # block, in case actual name is not public
            name = interface_defs[self.module].get(self.name.lower(), self.name)
            line += name + '(' + arg_list + ')'
        f.write(add_line_continuations(line, 2*(count+2)*' ') + '\n')
        # Close the select type statements
        for i in range(count,0,-1):
            f.write(2*(i+1)*' ' + 'END SELECT\n')
        for arg in self.arglist:
            f.write(arg.get_iso_c_post_call_code())            
        f.write('  END {} {}\n\n'.format(proc_type, proc_wrap_name))        
                
        
class DerivedType(object):
    def __init__(self,name,comment=None):
        self.name = name
        self.cname = translate_name(name) # Account for name renaming
        self.procs = []
        self.module = current_module
        self.comment = comment

        self.is_class = False
        self.abstract = False
        self.extends = None
        self.tbps = dict() # lowercase procname => tbp instance

    def add_tbp(self, tbp):
        self.tbps[tbp.procname.lower()] = tbp

    def ctor_list(self):
        """Return list of associated ctors"""
        ctors = []
        for proc in self.procs:
            if proc.ctor:
                ctors.append(proc)
        return ctors

    def write_container_type(self, f):
        f.write('  TYPE {}_container_\n'.format(self.name))
        f.write('    CLASS ({}), ALLOCATABLE :: c\n'.format(self.name))
        f.write('  END TYPE {}_container_\n\n'.format(self.name))

    def write_allocators(self, f, comment_written):
        if not comment_written:
            f.write('  ! Derived type allocate and deallocate functions:\n\n')
            alloc_comment_written = True

        cptr = self.name + '_cptr'
        fptr = self.name + '_fptr'
        # Write allocate function
        f.write('  SUBROUTINE ' + object_allocator_binding_name(self.name) + '(' + cptr + ') BIND(C)\n')
        f.write('    TYPE (C_PTR) :: ' + cptr + '\n\n')
        obj_name = self.name
        if self.is_class:
            obj_name = get_base_class(self).name + '_container_'
        f.write('    TYPE (' + obj_name + '), POINTER :: ' + fptr + '\n\n')
        f.write('    ALLOCATE( ' + fptr + ' )\n')
        if self.is_class:
            if self.extends:
                dynamic_type = self.name + '::'
            else:
                dynamic_type = ''
            f.write('    ALLOCATE( ' + dynamic_type + fptr + '%c )\n')
        f.write('    ' + cptr + ' = C_LOC(' + fptr + ')\n')
        f.write('  END SUBROUTINE ' + object_allocator_binding_name(self.name) + '\n\n')
        # Write deallocate function
        f.write('  SUBROUTINE ' + object_allocator_binding_name(self.name, True) + '(' + cptr + ') BIND(C)\n')
        f.write('    TYPE (C_PTR), VALUE :: ' + cptr + '\n\n')
        f.write('    TYPE (' + obj_name + '), POINTER :: ' + fptr + '\n\n')
        f.write('    CALL C_F_POINTER(' + cptr + ', ' + fptr + ')\n')
        f.write('    DEALLOCATE( ' + fptr + ' )\n')
        f.write('  END SUBROUTINE ' + object_allocator_binding_name(self.name, True) + '\n\n')

        return comment_written
        

class TypeBoundProcedure(object):
    def __init__(self, name, obj, procname, interface, deferred, nopass):
        global current_module, nopass_tbps
        self.name = name
        self.obj = obj
        self.procname = procname
        # Initially False or a string, but the string gets changed to
        # a procedure instance in associate_procedures
        self.interface = interface
        self.deferred = deferred
        self.nopass = nopass
        if nopass:
            nopass_tbps[current_module.lower(), procname.lower()] = self


def object_allocator_binding_name(obj_name, deallocate=False):
    prefix = 'allocate_'
    if deallocate:
        prefix = 'de' + prefix
    return prefix + obj_name.lower() + '_'
        

def get_proc(name):
    """Return the first procedure in the global list that matches name"""
    for proc in procedures:
        if proc.name.lower()==name.lower():
            return proc
    return None

def get_base_class(obj):
    if obj.extends:
        return get_base_class(objects[obj.extends.lower()])
    else:
        return obj

def remove_const(argtype):
    """Remove const from argtype"""
    if argtype.startswith('const'):
        return argtype.split('const ')[1]
    return argtype


def translate_name(name):
    """Use a substitution dictionary followed by a list of replacement patterns to translate the provided name, or return the input unchanged if no matches are found"""
    if name.lower() in name_substitutions:
        return name_substitutions[name.lower()]
    else:
        for pattern,replacement in pattern_substitutions:
            name = pattern.sub(replacement,name)
        return name


class FileReader:
    """Wrapper around file that provides facilities for backing up"""
    def __init__(self, fname):
        try:
            with open(fname, 'r') as f:
                self.file_lines_list = f.readlines()
        except IOError:
            error("Error opening file " + fname)
            self.file_lines_list = None
            self.success = False
        else:
            self.file_pointer = 0
            self.success = True

    # Note on reading and joining lines.  Did try automatically
    # calling join_lines inside readlines (with exception within
    # parse_comments), but that can fail for certain cases with string
    # continuations, which aren't handled correctly due to the second
    # "&".  A string continuation at the right place (e.g. right
    # before the end of a procedure) would cause the resulting parsing
    # to fail.
    def readline(self):
        """Acts like readline, but grabs the line out of a global list.  This
        way can move backwards in the list

        """
        if self.file_pointer < len(self.file_lines_list):
            self.file_pointer += 1
            return self.file_lines_list[self.file_pointer-1]
        else:
            return ''

    def join_lines(self, line):
        """Join lines possibly continued by & character"""
        while '&' in line.split('!')[0]:
            line1 = line.split('&')[0]
            line2 = self.readline()
            line = line1 + line2.strip()
        return line

    def parse_comments(self,line):
        """
        Parse doxygen comments.  On inline comments, return file back to
        line containing comment start.
        """
        #print "Parsing comment:", line
        com = []
        read_count = 0
        if fort_dox_comments.match(line):
            com.append(line.split('!>')[1].strip())
        elif fort_dox_inline.match(line):
            com.append(line.split('!<')[1].strip())
        else:
            warning("Bad line in parse_comments: " + line)
        while True:
            line = self.readline().strip()
            if line.startswith('!!'):
                com.append(line.split('!!')[1].strip())
                read_count+=1
            else:
                # Back up a line, or all the way back to the comment start
                # if it is inline
                if fort_dox_inline.match(line):
                        for i in range(read_count):
                            self.file_pointer -= 1
                self.file_pointer -= 1
                break
        return com    


def add_line_continuations(line, prefix, max_len=76):
    """Add line continuations to generated Fortran code so doesn't violate line length limit

    Long lines can easily happen in the wrapper when the function calls are generated.
    
    For free format code, the line length limit is 132.  Shorter lines are used here for readability"""
    lines = [line[i:i + max_len] for i in range(0, len(line), max_len)]
    return ('&\n  ' + prefix + '&').join(lines)

    
def is_public(name):
    """Check whether a name is public and not excluded

    The private/public parts of this check rely on global variables
    that are updated while the Fortran source is processed, so this
    function should only be called during the parsing portion (not
    during code generation, after parsing is finished)

    """
    if name.lower() in name_exclusions:
        return False
    elif name.lower() in name_inclusions:
        return True
    elif default_protection == PUBLIC:
        return not name.lower() in private_names
    else:
        return name.lower() in public_names
        

# TODO: delete if not being used
def args_have_comment(args):
    """Whether or not there are any comments in a set of arguments"""
    for arg in args.values():
        if arg.comment:
            return True
    return False

def add_type(t):
    if is_public(t):
        objects[t.lower()] = DerivedType(t,dox_comments)
        return True
    else:
        return False

def parse_argument_defs(line,file,arg_list_lower,args,retval,comments):
    global proc_pointer_used
    
    count = 0

    line = file.join_lines(line)
    line = line.split('!')[0]

    m = fort_data_def.match(line)

    attributes = m.group('attributes')

    # Attributes.
    if not attributes:
        # Change None to string so searching works
        attributes = ''
    optional = True if optional_def.search(attributes) else False
    byval = True if byval_def.search(attributes) else False
    allocatable = True if allocatable_def.search(attributes) else False
    pointer = True if fort_pointer_def.search(attributes) else False
    # Check for DIMENSION statement
    dimension = dimension_def.search(attributes)
    intent = 'inout'
    if intent_in_def.match(attributes):
        intent = 'in'
    elif intent_out_def.match(attributes):
        intent = 'out'

    # Get type string [e.g. INTEGER, TYPE(ErrorType),
    # PROCEDURE(template), POINTER]
    type_string = m.group(1)

    # Process character length
    char_len = None
    if type_string.upper().startswith('CHARACTER'):
        type_string = 'CHARACTER'
        if m.group('old_kind_spec'):
            char_len = int( m.group('old_kind_spec') )
        elif m.group('kind_spec'):
            spec = m.group('kind_spec')
            if spec == '*': 
                char_len = '*'
            else:
                try:
                    char_len = int(spec)
                except ValueError:
                    # Check for string in Fortran parameter
                    # dictionary.  Note, this conversion/check could
                    # be done later when writing the wrapper code (so
                    # that all source has been parsed): in that case,
                    # make sure have proper checks so that it doesn't
                    # conflict with treatment of assumed length
                    # strings
                    char_len = fort_integer_params.get(spec.upper(), None)
        else:
            # No char length spec found.  Could use this to wrap
            # scalar CHARACTER
            char_len = None     # Redundant
        char_len = CharacterLength(char_len)

    # Get name(s)
    arg_string = line.split('::')[1].split('!')[0]
    names = [name.strip() for name in arg_splitter.split(arg_string)]
    for name in names:
        array = None
        if dimension:
            array = Array(dimension.group(1))
        elif '(' in name:
            size_desc = name.split('(')[1].split(')')[0]
            array = Array(size_desc)
            name = name.split('(')[0]
        type = DataType(type_string,array,char_len)
        if type.proc and pointer:
            type.proc = False
            type.proc_pointer = True
            proc_pointer_used = True
        if name.lower() in arg_list_lower:
            count += 1
            if char_len and char_len.val=='*':
                # Assign a new char_len instance and set it to contain
                # a reference to the argument name, which will be
                # needed in the wrapper code
                type.str_len = CharacterLength('*')
                type.str_len.set_assumed(name)
            args[name] = Argument(name,arg_list_lower.index(name.lower()),type,optional,intent,byval,allocatable,pointer,comment=comments)
        elif retval and name.lower()==retval.name.lower():
            retval.set_type(type)
    return count

def parse_proc(file,line,abstract=False):
    """
    Parse a procedure definition, given starting line
    """
    global dox_comments, abstract_interfaces, module_proc_num, not_wrapped
    # Store in case decide to overwrite them when parsing arg comments
    proc_comments = dox_comments 

    # First check for line continuation:
    line = file.join_lines(line)
    proc_name = line.split('(')[0].split()[-1]

    arg_string = line.split('(')[1].split(')')[0]
    if re.search(r'\S',arg_string):
        arg_list_lower = arg_string.split(',')
        arg_list_lower = [x.strip().lower() for x in arg_list_lower] # Remove whitespace and convert to lowercase
    else:
        arg_list_lower = []
    args = dict()
    #print arg_list_lower
    retval = None
    if re.match('^\s*function', line, re.IGNORECASE):
        m = result_name_def.match(line)
        if m:
            retval = Argument(m.group(1), None) # pos not used
        else:
            retval = Argument(proc_name, None) # pos not used
    # Determine argument types
    method = False
    invalid = False
    arg_comments = []
    while True:
        line = file.readline()
        if not line:
            error("Unexpected end of file parsing procedure '{}'".format(proc_name))
            return
        elif fort_end_proc.match(line):
            break
        elif fort_proc_def.match(line):
            # This means we found a contained procedure.  We need to
            # parse through it to the end to make sure that its
            # arguments don't overwrite the parent's arguments, and
            # that we don't wrap the contained procedure itself
            while True:
                line = file.readline()
                if not line:
                    error("Unexpected end of file parsing contained procedure within '{}'".format(proc_name))
                    return
                elif fort_end_proc.match(line):
                    break                
        elif fort_contains.match(line):
            in_contains = True
        elif fort_dox_comments.match(line):
            arg_comments = file.parse_comments(line)
            continue
        elif fort_dox_inline.match(line):
            # Note: don't CONTINUE here b/c still need to parse this arg
            arg_comments = file.parse_comments(line)
        elif fort_comment.match(line):
            continue
        if fort_data_def.match(line):
            # Could check below return value to see if in local
            # variables (assuming definitions are ordered in code)
            parse_argument_defs(line,file,arg_list_lower,args,retval,arg_comments)
            arg_comments = []
        elif fort_class_data_def.match(line):
            warning("CLASS arguments not currently supported: " + proc_name)
    # Check args:
    if len(args) != len(arg_list_lower):
        missing_args = set(arg_list_lower).difference(set(args.keys()))
        error("Missing argument definitions in procedure {}: {}".format(proc_name, ', '.join(missing_args)))
        invalid = True
    for arg in args.values():
        if arg.fort_only() and not arg.optional:
            # Note: the above fort_only() call depends on the
            # appropriate abstract interfaces already having been
            # defined.  Make sure the Fortran source file that
            # contains those definitions is parsed first
            invalid = True
        if arg.pos==0 and arg.type.dt:
            method = True
    if retval:
        if retval.type:
            if retval.type.dt or retval.type.array:
                invalid = True
            elif retval.type.type == 'CHARACTER':
                invalid = True
            elif not retval.type.valid_primitive():
                invalid = True
        else:
            error("Untyped return value in {}: {}".format(proc_name,retval.name))
            invalid = True
    if not current_module:
        # Don't wrap procedures not in a module.  The problem is that
        # the ISO_C_BINDING wrapper code needs an interface definition
        # in order to call the original procedure.
        invalid = True
    if invalid:
        not_wrapped.append(proc_name)
    else:
        is_tbp = False
        nopass = False
        if not method:
            if (current_module.lower(), proc_name.lower()) in nopass_tbps:
                is_tbp = True
                method = True
                nopass = True
        proc = Procedure(proc_name,args,method,retval,proc_comments,nopass)
        if method and not nopass:
            try:
                if proc_name.lower() in objects[proc.arglist[0].type.type.lower()].tbps:
                    is_tbp = True
            except KeyError:
                # Should mean that the derived type is not public
                pass
        # Note: wrap all abstract procedures (even if they are not
        # public).  This is sort of a hack, as technically we should
        # only wrap non-public abstract procedures if they are used in
        # TBP definitions
        if is_public(proc_name) or is_tbp or abstract:
            if not abstract:
                procedures.append(proc)
                module_proc_num += 1
            else:
                abstract_interfaces[proc_name] = proc

def parse_abstract_interface(file,line):
    global dox_comments
    while True:
        line = file.readline()
        if line=='':
            print("Unexpected end of file in abstract interface")
            return
        elif fort_dox_comments.match(line):
            # Grab comments and ignore them
            dox_comments = file.parse_comments(line)
            continue
        elif fort_end_interface.match(line):
            break
        elif fort_comment.match(line):
            continue
        elif fort_proc_def.match(line):
            parse_proc(file,line,abstract=True)
            dox_comments = []

def parse_interface_def(f, interface_name):
    global interface_defs
    while True:
        line = f.readline()
        line = f.join_lines(line)
        if not line:
            error("Unexpected end of file in INTERFACE block")
            return
        elif fort_end_interface.match(line):
            break
        elif module_proc_def.match(line):
            procs = module_proc_def.match(line).group(1).split(',')
            for proc in procs:
                interface_defs[current_module][proc.lower().strip()] = interface_name

def parse_type(file,line):
    global fort_class_used
    m = fort_type_def.match(line)
    typename = m.group('name0') or m.group('name1')
    type_added = add_type(typename)
    if type_added:
        obj = objects[typename.lower()]
    # type_added checks below prevent KeyError's in objects[]
    if type_added and 'ABSTRACT' in line.upper():
        obj.abstract = True
        obj.is_class = True
        fort_class_used = True
    extends_match = fort_type_extends_def.search(line)
    if type_added and extends_match:
        obj.extends = extends_match.group(1)
        obj.is_class = True
        fort_class_used = True
    # if type_added:
    #     print "{} extends: {}".format(typename, obj.extends)
    # Move to end of type and parse type bound procedure definitions
    while True:
        line = file.readline()
        line = file.join_lines(line)
        if line == '':
            error("Unexpected end of file in TYPE " + typename)
            return
        elif line.upper().strip().startswith('END TYPE'):
            return
        tbp_match = fort_tbp_def.match(line)
        if type_added and tbp_match:
            attr_str = line.split('::')[0].upper()
            if 'POINTER' in attr_str:
                continue # Not a TBP
            if 'NOPASS' in attr_str:
                nopass = True
            else:
                nopass = False
            interface = tbp_match.group('interface')
            deferred = 'DEFERRED' in attr_str
            for tbp_def in line.split('::')[1].split(','):
                name = tbp_def.split('=>')[0].strip()
                proc = tbp_def.split('=>')[1].strip() if '=>' in tbp_def else name
                tbp = TypeBoundProcedure(name, obj, proc, interface, deferred, nopass)
                obj.add_tbp(tbp)


def parse_enum(file,line):
    """
    Parse enum definition
    """
    enums = []
    while True:
        line = file.readline()
        if line == '':
            print("Unexpected end of file in ENUM")
            return
        if line.strip().upper().startswith('END'):
            break
        else:
            if line.strip().upper().startswith('ENUMERATOR'):
                line = file.join_lines(line)
                try:
                    s = line.split('::')[1].split('!')[0]
                    if s.find('=')>=0:
                        print("Non-default enum values not supported")
                        enums = []
                        break
                    for enum in s.split(','):
                        if is_public(enum.strip()):
                            enums.append(enum.strip())
                except:
                    print("Problem parsing ENUMERATOR:", line)
    if len(enums) > 0:
        #print "Adding enum:", enums
        enumerations.append(enums)
    

def initialize_protection():
    global default_protection, private_names, public_names
    default_protection = PUBLIC
    private_names = set()
    public_names = set()


def parse_file(fname):
    global current_module, dox_comments, default_protection, private_names, public_names
    f = FileReader(fname)
    if not f.success:
        return 0
    current_module = ''
    initialize_protection()
    dox_comments = []
    while True:
        line = f.readline()
        if line == '':
            break
        elif fort_dox_comments.match(line):
            dox_comments = f.parse_comments(line)
            continue
        elif fort_comment.match(line):
            continue
        elif module_def.match(line) and 'PROCEDURE' not in line.upper():
            current_module = line.split()[1]
            module_list.append(current_module)
            interface_defs[current_module] = dict()
            #print 'MOD:', current_module
            dox_comments = []
            initialize_protection()
            module_proc_num = 1
        elif end_module_def.match(line):
            current_module = ''
        elif fort_type_def.match(line):
            #print line.split()[1]
            parse_type(f,line)
            dox_comments = []
        elif fort_proc_def.match(line):
            #print line.split()[1].split('(')[0]
            parse_proc(f,line)
            dox_comments = []
        elif fort_abstract_def.match(line):
            parse_abstract_interface(f,line)
            dox_comments = []
        elif fort_interface_def.match(line):
            parse_interface_def(f, fort_interface_def.match(line).group(1))
        elif line.strip().upper().startswith('PRIVATE'):
            if '::' not in line:
                default_protection = PRIVATE
            else:
                line = f.join_lines(line)
                for name in line.split('::')[1].split(','):
                    private_names.add(name.strip().lower())
        elif line.strip().upper().startswith('PUBLIC'):
            if '::' in line:
                line = f.join_lines(line)
                for name in line.split('::')[1].split(','):
                    public_names.add(name.strip().lower())
        elif integer_param_def.match(line):
            line = f.join_lines(line).split('!')[0]
            for param in line.split('::')[1].split(','):
                name,val = param.split('=')
                fort_integer_params[name.strip().upper()] = int( val.strip() )
        elif enum_def.match(line):
            parse_enum(f,line)
    return 1

def associate_procedures():
    """
    After collecting the global objects and procedures list,
    associate procedures with objects, where applicable
    """
    global fort_class_used
    def flag_native_args(proc):
        # Check for arguments to pass as native classes:
        for ipos,arg in enumerate(proc.arglist):
            if ipos>0 and arg.type.dt and not arg.type.array and arg.type.type.lower() in objects:
                arg.native = True

    # Drop any procedures that aren't supported once we know what
    # derived types have been parsed:
    for proc in procedures:
        if not proc.supported_args():
            not_wrapped.append(proc.name)
    procedures[:] = [proc for proc in procedures if proc.supported_args()]
                
    for proc in procedures:
        # Associate methods
        if proc.method:
            if not proc.nopass:
                typename = proc.arglist[0].type.type
                if typename.lower() in objects:
                    # print "Associating procedure:", typename +'.'+proc.name
                    objects[typename.lower()].procs.append(proc)
                    if proc.arglist[0].type.dt == 'CLASS' and proc.name.lower() in objects[typename.lower()].tbps:
                        proc.tbp = objects[typename.lower()].tbps[proc.name.lower()]
                    flag_native_args(proc)
                elif typename.lower() not in name_exclusions:
                    error("Method {} declared for unknown derived type {}".format(proc.name, typename))
            else: # nopass
                found = False
                for obj in objects.values():
                    # Only search for NOPASS procedures in the same
                    # module as the TYPE definition.  Otherwise, there
                    # is no way to ensure that the correct procedure
                    # gets associated if the name is reused in other
                    # modules.
                    if (obj.module==proc.module) and proc.name.lower() in obj.tbps:
                        objects[obj.name.lower()].procs.append(proc)
                        proc.tbp = obj.tbps[proc.name.lower()]
                        found = True
                        break
                if not found:
                    error("Unable to associate NOPASS type bound procedure {}".format(proc.name))
        # Associate orphan functions with a dummy class
        elif (not opts.no_orphans) or proc.name.lower() in name_inclusions:
            if not orphan_classname.lower() in objects:
                objects[orphan_classname.lower()] = DerivedType(orphan_classname,orphan_class_comments)
            objects[orphan_classname.lower()].procs.append(proc)
            flag_native_args(proc)
            proc.in_orphan_class = True
    for proc in abstract_interfaces.values():
        # Tag procedure arguments as being inside abstract interface
        for arg in proc.args.values():
            arg.in_abstract = True
        # Flag native args for abstrat interfacs, which is necessary when writing the prototypes for the virtual methods
        flag_native_args(proc)
    proc_ptr_warning_written = False
    for proc in procedures:
        for arg in proc.args.values():
            # Flag all derived types that are passed using CLASS:
            if arg.type.dt == 'CLASS':
                typename = arg.type.type.lower()
                if typename in objects:
                    objects[typename].is_class = True
                    fort_class_used = True
            elif not proc_ptr_warning_written and arg.type.proc_pointer and arg.optional:
                warning('optional procedure pointer arguments will always be present - code should check ASSOCIATED status')
                proc_ptr_warning_written = True
            

def write_cpp_dox_comments(file,comments,arglist=None,prefix=0):
    # /// Style
    #for c in comments:
    #    file.write(prefix*' ' + '/// ' + c + '\n')
    started = False
    # First write primary symbol comments
    for i,c in enumerate(comments):
        if i == 0:
            file.write(prefix*' ' + '/*! \\brief ' + c + '\n')
            started = True
        else:
            file.write(prefix*' ' + ' *  ' + c + '\n')
    # Write parameter argument comments if provided
    if arglist:
        for arg in arglist:
            if arg.fort_only():
                continue
            for i,c in enumerate(arg.comment):
                if started:
                    # If we add an empty line to an existing \param
                    # comment, that will make the rest a detailed
                    # comment, so don't do this with OPTIONAL and
                    # ARRAY
                    if i==0: #or not (c.split()[0] in special_param_comments):
                        file.write(prefix*' ' + ' *\n')
                    file.write(prefix*' ' + ' *  ')
                else:
                    file.write(prefix*' ' + '/*! ')
                    started = True
                if i==0:
                    file.write('\\param')
                    if arg.intent=='in':
                        file.write('[in]')
                    elif arg.intent=='out':
                        file.write('[out]')
                    file.write(' ' + arg.name + ' ')
                file.write(c + '\n')
    if started:
        file.write(prefix*' ' + '*/\n')


def c_arg_list(proc,bind=False,call=False,definition=True):
    """
    Return the C argument list as a string.  definition: defined as
    opposed to declared (prototype)
    """
    # dt check is necessary to handle orphan functions in the dummy class
    if (not call) and (proc.nargs == 0 or (not bind and proc.nargs==1 and proc.arglist[0].type.dt)):
        return 'void'
    string = ''
    # Pass "data_ptr" as first arg, if necessary. dt check is necessary to
    # handle orphan functions in the dummy class correctly
    if bind and call and proc.nargs>0 and proc.arglist[0].type.dt:
        string = 'data_ptr'        
        if proc.nargs==1:
            return string
        else:
            string = string + ', '
    # Add argument names and possibly types
    for ipos,arg in enumerate(proc.arglist):
        if (call or not bind) and ipos == 0 and arg.type.dt:
            # dt check above excludes the cases where this is an
            # orphan function in the dummy class
            continue
        # Print warning for derived types that are not in the
        # interface (i.e. can't be passed "natively").  These don't
        # get caught by fort_only, b/c it isn't aware of the object
        # list (the native property isn't assigned until
        # associate_procedures is run).  Can always exclude these args
        # from the arg list or add the derived type to the interface
        if (not arg.fort_only() and not bind and not call and definition) and (arg.type.dt and not arg.native and arg.type.type.upper()!='C_PTR'):
            error("Derived type argument {}::{} of procedure {} is not defined".format(arg.type.type, arg.name, proc.name))
        if arg.fort_only():
            continue
        if arg.is_hidden():
            # Hide certain args from user:
            if bind and call:
                if arg.type.is_str_len:
                    # val stores the arg name of the string itself.
                    # In wrapper code, length variable is declared as
                    # name+'_len__'
                    string += arg.type.str_len.as_string()
                elif arg.type.is_array_size or arg.type.is_matrix_size:
                    string = string + '&' + arg.name
                elif arg.type.is_assumed_shape_size:
                    string += arg.name
                if proc.has_args_past_pos(ipos,True):
                    string = string + ', '
                continue
            elif not bind:
                continue
        if not call:
            # Prepend type spec
            if arg.type:
                if not bind and arg.type.matrix and not opts.no_fmat:
                    # Special matrix handling
                    if arg.intent=='in':
                        # const has to be handled separately for this case
                        string = string + 'const '
                    string = string + matrix_classname + '<' + arg.cpp_type(value=True) + '> *'
                elif not bind and arg.native:
                    string = string + arg.type.type + '* '
                elif not bind and arg.pass_by_val():
                    string = string + arg.cpp_type(value=True) + ' '
                elif not arg.type.dt and arg.type.vec:
                    if not bind and not opts.no_vector:
                        if arg.intent=='in':
                            # const is manually removed inside <>, so
                            # add it before the type declaration
                            string = string + 'const '
                        string = string + 'std::vector<' + remove_const(arg.cpp_type(value=True)) + '>* '
                    else:
                        string = string + arg.cpp_type() + ' '
                        if not opts.array_as_ptr:
                            # Chop of the * and add [] after the argname below
                            string = string[:-2] + ' '
                elif arg.type.type=='CHARACTER' and not bind and not arg.intent=='in':
                    if opts.string_out == 'c':
                        string += 'char *'
                    else:
                        string = string + string_object_type + ' *' # pass by ref not compat with optional
                else:
                    string = string + arg.cpp_type() + ' '
            else:
                raise FWTypeException(arg.type.type)
        # Change pass-by-value to reference for Fortran
        if call and bind and arg.pass_by_val() and not arg.byval:
            string = string + '&'
        # Add argument name -------------------------
        if arg.type.proc_pointer and not call:
            # Arg name is already part of the C function pointer definition
            pass
        elif (bind or opts.no_vector) and not call and not arg.type.dt and arg.type.vec and not opts.array_as_ptr:
            string = string + arg.name + '[]'
        elif (not opts.no_vector) and call and not arg.type.dt and arg.type.vec:
            if arg.optional:
                string = string + arg.name + ' ? &(*' + arg.name + ')[0] : NULL'
            else:
                string = string + '&(*' + arg.name + ')[0]'
        else:
            string = string + arg.name
        # -------------------------------------------
        # Special string handling
        if call and arg.type.type=='CHARACTER' and not arg.intent=='inout':
            # For assumed-length intent(in) strings, no special
            # treatment needed here (we just pass along the character
            # array pointer)
            if not (arg.type.str_len.assumed and (arg.intent=='in' or opts.string_out=='c')):
                # Pass NULL if optional arg not present
                string = string + ' ? ' + arg.name + '_c__ : NULL'
        # Special handling for matrix arguments
        if call and arg.type.matrix and not opts.no_fmat:
            if arg.optional:
                string = string + ' ? ' + arg.name + '->data : NULL'
            else:
                string = string + '->data'
        # Special native handling of certain types:
        if call and arg.native:
            if arg.optional and arg.cpp_optional:
                string = string + ' ? ' + arg.name + '->data_ptr : NULL'
            else:
                string = string + '->data_ptr'
        elif not call and not bind and not definition and arg.cpp_optional:
            string = string + '=NULL'
        if proc.has_args_past_pos(ipos, bind or call):
            string = string + ', '
    return string
    
# TODO: clean up indent prefix: confusing for proc_pointer special treatment
def function_def_str(proc,bind=False,obj=None,call=False,dfrd_tbp=None,prefix='  '):
    """
    Return a string for a function declaration/definition/call.  There
    are four cases:
    -- C prototype declaration: bind
    -- Method declaration:      none
    -- Method definition:       obj
    -- C binding call:          bind, call

    dfrd_tbp points to corresponding deffered type bound procedure, if
    applicable.  This is needed because one abstract interface could
    be used for multiple TBP's, so can't identify the TBP just from
    the (abstract) procedure itself
    """
    s = ''
    # Add wrapper code for strings
    if call:
        for arg in proc.args.values():
            if arg.type.type=='CHARACTER' and not arg.fort_only():
                str_len = arg.type.str_len.as_string()
                str_len_p1 = str_len + '+1'
                str_len_m1 = str_len + '-1'
            if arg.type.type=='CHARACTER' and not arg.fort_only() and arg.intent=='out':
                if arg.type.str_len.assumed and opts.string_out != 'c':
                    # Make sure to initialize the str_length arg to 0,
                    # in case of a not-present optional, since a
                    # character array is statically declared with this
                    # length, even if the arg is not present (testing
                    # with gfortran indicates that in case of not
                    # present it passes 0 for the length)
                    s = s + prefix + 'size_t ' + arg.name + '_len__ = 0;\n'
                    if opts.string_out == 'c':
                        getlen = 'strlen({})'.format(arg.name)
                    else:
                        getlen = arg.name + '->length()'
                    s = s + prefix + 'if (' + arg.name + ') '+ arg.name + '_len__ = '+ getlen + ';\n'
                if not (opts.string_out=='c' and arg.type.str_len.assumed):
                    s = s + prefix + '// Declare memory to store output character data\n'
                    s = s + prefix + 'char *' + arg.name + '_c__ = new char[' + str_len_p1 + '];\n'
                    s = s + prefix + arg.name + '_c__[' + str_len + "] = '\\0';\n"
            elif arg.type.type=='CHARACTER' and not arg.fort_only() and arg.intent=='in':
                if arg.type.str_len.assumed:
                    s = s + prefix + 'int ' + arg.name + '_len__ = 0;\n'
                    s = s + prefix + 'if (' + arg.name + ') '+ arg.name+ '_len__ = strlen('+arg.name+'); // Protect Optional args\n'
                else:
                    s = s + prefix + '// Create C array for Fortran input string data\n'
                    s = s + prefix + 'char ' + arg.name + '_c__[' + str_len_p1 + '];\n'
                    s = s + prefix + 'if (' + arg.name + ') {\n'
                    s = s + prefix + '  strncpy(' + arg.name + '_c__, ' + arg.name + ', ' + str_len_p1 + '); ' +arg.name+'_c__['+str_len+'] = 0; // strncpy protects in case '+arg.name+' is too long\n'
                    s = s + prefix + '  for (size_t i=strlen('+arg.name+'_c__); i<'+str_len_p1+'; i++) '+arg.name+"_c__[i] = ' '; // Add whitespace for Fortran\n"
                    s = s + prefix + '}\n'
            elif arg.type.array and arg.type.array.assumed_shape and not arg.fort_only():
                if arg.type.array.d == 1 and not opts.no_vector:
                    # Todo: handle --no-vector option
                    s += prefix + 'size_t ' + arg.name + '_len__1 = 0;\n'
                    s = s + prefix + 'if (' + arg.name + ') '+ arg.name + '_len__1 = '+ arg.name + '->size();\n'
                elif arg.type.array.d == 2 and not opts.no_fmat:
                    s += prefix + 'size_t ' + arg.name + '_len__1 = 0;\n'
                    s += prefix + 'size_t ' + arg.name + '_len__2 = 0;\n'
                    s = s + prefix + 'if (' + arg.name + ') '+ arg.name + '_len__1 = '+ arg.name + '->num_rows();\n'
                    s = s + prefix + 'if (' + arg.name + ') '+ arg.name + '_len__2 = '+ arg.name + '->num_cols();\n'
                
    # Add wrapper code for array size values
    if call:
        for arg in proc.args.values():
            if arg.type.is_array_size:
                s = s + prefix + 'int ' + arg.name + ' = static_cast<int>(' + proc.get_vec_size_parent(arg.name) + '->size());\n'
            elif arg.type.is_matrix_size:
                matrix_name, i = proc.get_matrix_size_parent(arg.name)
                size_method = ('num_rows()','num_cols()')[i]
                s = s + prefix + 'int ' + arg.name + ' = ' + matrix_name + '->' + size_method + ';\n'
    s = s + prefix
    # Make dummy class members static (so class doesn't need to be
    # instantiated).  Also make NOPASS methods static.
    if (proc.in_orphan_class or proc.nopass) and not bind and not call and not obj and not opts.global_orphans:
        s = s + 'static '        
    # Now write return type:
    if proc.retval:
        if call:
            if not proc.has_post_call_wrapper_code():
                s = s + 'return '
            else:
                # Save return value and return after wrapper code below
                s = s + proc.retval.cpp_type(value=True) + ' __retval = '
        else:
            s = s + proc.retval.cpp_type(value=True) + ' '
    elif not call:
        s = s + 'void '
    # Definition/declaration:
    if not bind:
        # Determine what the C++ method name will be
        if proc.tbp:
            method_name = proc.tbp.name
        elif dfrd_tbp:
            # proc is the abstract interface for a deferred tbp
            method_name = dfrd_tbp.name
        else:
            method_name= translate_name(proc.name)        
    if bind:
        s = s + proc.c_binding_name()
    elif obj and not opts.global_orphans:
        s = s + obj.cname + '::' + method_name
    else:
        s = s + method_name
    s = s + '(' + c_arg_list(proc,bind,call,obj!=None) + ')'
    if not obj:
        s = s + ';'
    if call:
        for arg in proc.args.values():
            # Special string handling for after the call
            if arg.type.type=='CHARACTER' and not arg.fort_only() and arg.intent=='out':
<<<<<<< HEAD
                varname = arg.name
                if not (arg.type.str_len.assumed and opts.string_out=='c'):
                    varname += '_c__'
=======
                str_len = arg.type.str_len.as_string()
                str_len_p1 = str_len + '+1'
                str_len_m1 = str_len + '-1'                
>>>>>>> d75c503f
                s = s + '\n'
                s = s + prefix + 'if ('+arg.name+') {\n'
                s = s + prefix + '  // Trim trailing whitespace and assign character array to string:\n'
                s = s + prefix + '  for (int i=' + str_len_m1 + '; ' + varname + "[i]==' '; i--) " + varname + "[i] = '\\0';\n"
                if opts.string_out == 'c':
                    if not arg.type.str_len.assumed:
                        s = s + prefix + '  strncpy({}, {}, {});\n'.format(arg.name, arg.name+'_c__',str_len)
                        s += prefix + "  {}[{}] = '\\0';\n".format(arg.name, str_len)
                else:
                    s = s + prefix + '  ' + arg.name + '->assign(' + arg.name + '_c__);\n'
                s += '  }'
                if not (opts.string_out=='c' and arg.type.str_len.assumed):
                    s += '\n' + prefix + 'delete[] ' + arg.name + '_c__;'
        if proc.retval and proc.has_post_call_wrapper_code():
            s = s + '\n' + prefix + 'return __retval;'
    return s

def write_constructor(file,object,fort_ctor=None):
    """Write the c++ code for the constructor, possibly including a
    call to a Fortran ctor"""
    # Not used for dummy class with orphan functions
    if object.name==orphan_classname or object.abstract:
        return
    file.write('// Constructor:\n')
    file.write(object.cname + '::' + object.cname)# + '() {\n')
    if fort_ctor:
        file.write('(' + c_arg_list(fort_ctor,definition=True) + ')' )
    else:
        file.write('()')
    file.write(' {\n')
    file.write('  data_ptr = NULL;\n')
    # Allocate storage for Fortran derived type
    file.write('  ' + object_allocator_binding_name(object.name) + '(&data_ptr); // Allocate Fortran derived type\n')
    # If present, call Fortran ctor
    if fort_ctor:
        file.write(function_def_str(fort_ctor,bind=True,call=True) )
        file.write(' // Fortran Constructor\n')
        file.write('  initialized = true;\n')
    else:
        file.write('  initialized = false;\n')
    file.write('}\n\n')    

def write_destructor(file,object):
    """Write code for destructor"""
    if object.name==orphan_classname or object.abstract:
        return
    file.write('// Destructor:\n')
    file.write(object.cname + '::~' + object.cname + '() {\n')
    # Check for Fortran destructor
    for proc in object.procs:
        if proc.dtor:
            target = 'data_ptr'
            file.write('  ' + 'if (initialized) ' + proc.c_binding_name() + '(' + target)
            # Add NULL for any optional arguments (only optional
            # arguments are allowed in the destructor call)
            for i in range(proc.nargs-1):
                file.write(', NULL')
            file.write('); // Fortran Destructor\n')
    # Deallocate Fortran derived type
    file.write('  ' + object_allocator_binding_name(object.name, True) + '(data_ptr); // Deallocate Fortran derived type\n')
    file.write('}\n\n')    

def write_class(object):

    # Skip over objects in the exclusion list:
    if object.name.lower() in name_exclusions:
        return

    # First write header file:
    file = open( include_output_dir+'/' + object.cname + '.h', 'w')
    file.write(HEADER_STRING + '\n')
    file.write('#ifndef ' + object.cname.upper() + '_H_\n')
    file.write('#define ' + object.cname.upper() + '_H_\n\n')

    # Write the DLLEXPORT macro into each individual header instead of putting it in a top-level header, since this makes it easier to process with Swig
    file.write(DLLEXPORT_MACRO + '\n\n')
    
    if SWIG:
        # Needs to be before the include's in the case of swig -includeall
        file.write('\n#ifndef SWIG // Protect declarations from SWIG\n')
    file.write('#include <cstdlib>\n') # Needed for NULL
    if not opts.no_vector:
        file.write('#include <vector>\n')
    if complex_used:
        file.write('#include <complex>\n')
    file.write('#include "' + misc_defs_filename + '"\n')
    includes = get_native_includes(object)
    if object.name in includes:
        includes.remove(object.name) # Remove self
    for include in includes:
        if include.startswith('<'):
            file.write('#include ' + include + '\n')
        else:
            file.write('#include "' + translate_name(include) + '.h"\n')
    # C Bindings
    file.write('\nextern "C" {\n')
    # Write bindings for allocate/deallocate funcs
    if object.name!=orphan_classname and not object.abstract:
        file.write('  void ' + object_allocator_binding_name(object.name) + '(ADDRESS *caddr);\n')
        file.write('  void ' + object_allocator_binding_name(object.name, True) + '(ADDRESS caddr);\n')
    for proc in object.procs:
        file.write(function_def_str(proc,bind=True) + '\n')
    file.write('}\n')

    if SWIG:
        file.write('#endif // SWIG\n')
    file.write('\n')
    
    if not opts.global_orphans:
        write_cpp_dox_comments(file,object.comment)
        file.write('class DLLEXPORT ' + object.cname + ' ')
        if object.extends:
            file.write(': public ' + object.extends + ' ')
        file.write('{\n\n')
        if object.abstract:
            file.write('protected:\n  // {0} can not be instantiated\n  {0}() {{}}\n\n'.format(object.cname))
        file.write('public:\n')
    # Constructor:
    fort_ctors = object.ctor_list()
    if fort_ctors:
        for fort_ctor in fort_ctors:
            write_cpp_dox_comments(file,fort_ctor.comment,fort_ctor.arglist)
            file.write('  ' + object.cname + '(' + c_arg_list(fort_ctor,bind=False,call=False,definition=False) + ');\n')
    elif not object.name==orphan_classname and not object.abstract:
        # Don't declare default constructor (or destructor, below) for
        # the dummy class
        file.write('  ' + object.cname + '();\n')
    # Desctructor:
    if not object.name==orphan_classname:
        if object.abstract:
            file.write('  virtual ~' + object.cname + '() {}\n\n')
        else:
            file.write('  ~' + object.cname + '();\n\n')
    # Method declarations
    for proc in object.procs:
        # dtors are automatically called by C++ destructor.  A
        # separate function is not created by default, but can be
        # enabled by adding an %include for the dtor
        if proc.ctor or (proc.dtor and not proc.name.lower() in name_inclusions):
            continue
        write_cpp_dox_comments(file,proc.comment,proc.arglist)
        file.write(function_def_str(proc) + '\n\n')
    # Check for pure virtual methods (which have no directly
    # associated procedure)
    for tbp in object.tbps.values():
        # C++ doesn't support static virtual methods, so don't write DEFERRED, NOPASS methods into the C++ wrapper
        if tbp.deferred and not tbp.nopass:
            # Note: this lookup doesn't respect the module USE
            # hierarchy and could potentially point to wrong
            # abstract_interfaces if the project contains multiple
            # abstract_interfaces with different names, in different
            # modules
            if tbp.interface not in abstract_interfaces:
                error('abstract interface {0} for type bound procedure {1} not found (may not be interoperable)'.format(tbp.interface, tbp.name))
            else:
                file.write('  virtual ' + function_def_str(abstract_interfaces[tbp.interface], dfrd_tbp=tbp, prefix='')[:-1] + ' = 0;\n\n')
    #file.write('\nprivate:\n')
    if object.name!=orphan_classname and not object.extends:
        file.write('  ADDRESS data_ptr;\n')
        file.write('\nprotected:\n')
        file.write('  bool initialized;\n')
    if not opts.global_orphans:
        file.write('};\n\n')
    if object.name == orphan_classname:
        # Write out constant/enum defs inside a class def.  For now,
        # this small class def piggybacks off the orphan class header
        # file.  When wrapping in Swig for Python, it makes no
        # difference, since the __init__ file brings in everything in
        # this module
        if len(enumerations) > 0:
            file.write('class ' + constants_classname + ' {\n')
            file.write('public:\n')
            for enum_set in enumerations:
                file.write('  enum { ')
                for i,enum in enumerate(enum_set):
                    file.write('{0}{1}'.format(enum,', ' if i+1<len(enum_set) else ''))
                file.write(' };\n')
            file.write('};\n\n')
    file.write('#endif /* ' + object.cname.upper() + '_H_ */\n')
    file.close()


    # Write method code to cpp file
    file = open( code_output_dir+'/' + object.cname + '.cpp', 'w')
    file.write(HEADER_STRING + '\n')
    if stringh_used:
        file.write('#include <cstring> // For strcpy\n')
    file.write('#include "' + object.cname + '.h"\n\n')
    # Constructor(s):
    if fort_ctors:
        for fort_ctor in fort_ctors:
            write_constructor(file,object,fort_ctor)
    else:
        write_constructor(file,object)
    # Destructor
    write_destructor(file,object)
    
    # Other methods:
    for proc in object.procs:
        if proc.ctor or (proc.dtor and not proc.name.lower() in name_inclusions):
            continue
        file.write(function_def_str(proc,obj=object,prefix='') + ' {\n')
        if proc.dtor:
            file.write('  if (initialized) ')
        file.write(function_def_str(proc,bind=True,call=True,prefix='  ') + '\n')
        if proc.dtor:
            file.write('  initialized = false;\n')
        elif proc.name.lower().startswith('new_'):
            file.write('  initialized = true;\n')
        file.write('}\n\n')

    file.close()

def get_native_includes(object):
    """
    After method association, check which native types an object uses
    and return a corresponding string list of include file

    This will also add the include needed for inheritance
    """
    includes = set()
    for proc in object.procs:
        for argname,arg in proc.args.items():
            if arg.native:
                includes.add(arg.type.type)
            if arg.type.matrix and not opts.no_fmat:
                includes.add(matrix_classname)
            if arg.type.type=='CHARACTER' and arg.intent!='in':
                if opts.std_string:
                    # The use of angle brackets is handled specially
                    # in the output code
                    includes.add('<string>')
                elif opts.string_out == 'wrapper':
                    includes.add(string_classname)
    # For inheritance:
    if object.extends:
        includes.add(object.extends)
    return includes

def get_required_modules(module):
    """
    Determine what other modules must be USE'd when writing the wrapper code for a given module
    """
    includes = set()
    for proc in procedures:
        if proc.module != module:
            continue
        for arg in proc.arglist:
            if arg.native:
                includes.add(objects[arg.type.type.lower()].module)
            elif arg.pos==0 and arg.type.dt and arg.type.type.lower() in objects:
                # This is needed for cases where the derived type
                # "method" is defined in a separate module, and that
                # module doesn't make the derived type public
                includes.add(objects[arg.type.type.lower()].module)
                
    return includes

def write_global_header_file():
    f = open(include_output_dir+'/' + opts.main_header + '.h','w')
    f.write(HEADER_STRING + '\n')
    for obj in objects.values():
        f.write('#include "' + translate_name(obj.name) + '.h"\n')
    if matrix_used:
        f.write('#include "' + matrix_classname + '.h"\n')
    f.write('\n')
    f.close()


def write_misc_defs():
    f = open(include_output_dir+'/' + misc_defs_filename, 'w')
    f.write(HEADER_STRING + '\n')
    f.write('#ifndef ' + misc_defs_filename.upper()[:-2] + '_H_\n')
    f.write('#define ' + misc_defs_filename.upper()[:-2] + '_H_\n\n')

    f.write('typedef void(*generic_fpointer)(void);\n')
    f.write('typedef void* ADDRESS;\n\n')
    f.write('extern "C" {\n')
    f.write('}\n')
    f.write('\n#endif /* ' + misc_defs_filename.upper()[:-2] + '_H_ */\n')
    f.close()

def write_matrix_class():
    if not matrix_used:
        return
    comments = ['A templated class for working with Matrices that store data', 'internally in Fortran order.', '', 'From C++, the data are accessed in the natural order, using', '<tt>x(row,column)</tt> notation, starting with base index 0']
    
    f = open(include_output_dir+'/' + matrix_classname + '.h', 'w')
    f.write(HEADER_STRING + '\n')
    f.write('#ifndef ' + matrix_classname.upper() + '_H_\n')
    f.write('#define ' + matrix_classname.upper() + '_H_\n\n')
    f.write('#include <cstdlib>\n#include <cassert>\n\n')
    write_cpp_dox_comments(f, comments)
    f.write('template <class T>\nclass ' + matrix_classname + '{\n\n')
    f.write('  int nrows, ncols;\n\npublic:\n\n  ')
    f.write('  T *data;\n\n')
    write_cpp_dox_comments(f, ['Create a matrix with m rows and n columns'])
    f.write('  ' + matrix_classname + '(int m, int n) {\n')
    f.write('    data = NULL;\n    assert(m>0 && n>0);\n    nrows=m; ncols=n;\n')
    f.write('    data = (T*) calloc( m*n, sizeof(T) );\n  }\n\n')
    f.write('  ~' + matrix_classname + '() { if(data) free(data); }\n\n')
    write_cpp_dox_comments(f, ['Provides element access via the parentheses operator.','','The base index is 0'])
    f.write('  T& operator()(int i, int j) {\n')
    f.write('    assert( i>=0 && i<nrows && j>=0 && j<ncols );\n')
    f.write('    // i--; j--; // Adjust base\n')
    f.write('    return data[j*nrows+i];\n  }\n\n')
    write_cpp_dox_comments(f, ['Get number of rows'])
    f.write('  inline int num_rows(void) const { return nrows; }\n\n')
    write_cpp_dox_comments(f, ['Get number of columns'])
    f.write('  inline int num_cols(void) const { return ncols; }\n\n')
    f.write('};\n\n')
    f.write('#endif /* ' + matrix_classname.upper() + '_H_ */\n')
    f.write('\n\n// Local Variables:\n// mode: c++\n// End:\n')
    f.close()

def write_string_class():
    """When the option --no-std-string is used, create a wrapper class with similar functionality.
    
    The reason for doing this is it can work around some C++ library
    conflicts on Windows when linking programs against e.g. Java or Qt
    libraries.

    Separate code and header files are used for this class, since it
    is not a template class.
    """
    if not string_class_used:
        return

    # Header files:
    comments = ['Simple wrapper class for handling dynamic allocation of string data','','Used by FortWrap to handle wrapping of character output arguments.  Emulates some of the basic functionality of std::string, but can be used as a way to remove dependency on std::string and avoid C++ library conflicts in some cases']

    f = open(include_output_dir+'/' + string_classname + '.h', 'w')
    f.write(HEADER_STRING + '\n')
    f.write('#ifndef ' + string_classname.upper() + '_H_\n')
    f.write('#define ' + string_classname.upper() + '_H_\n\n')

    f.write(DLLEXPORT_MACRO + '\n\n')
    
    f.write('#include <cstdlib>\n#include <cstring>\n\n')
    write_cpp_dox_comments(f, comments)
    body = """\
class DLLEXPORT $CLASSNAME{
  size_t length_;
  char* data_;
  
 public:

  $CLASSNAME();

  $CLASSNAME(size_t length);

  ~$CLASSNAME();

  size_t length(void);

  void resize(size_t length);

  void assign(const char* s);

  int compare(const char* s) const;

  char* data(void);

  char* c_str(void);
};
""".replace('$CLASSNAME', string_classname)
    f.write(body)
    f.write('\n\n')
    f.write('#endif /* ' + string_classname.upper() + '_H_ */\n')
    f.write('\n\n// Local Variables:\n// mode: c++\n// End:\n')
    f.close()
    
    # Code file:
    f = open(include_output_dir+'/' + string_classname + '.cpp', 'w')
    f.write(HEADER_STRING + '\n')
    
    f.write('#include "' + string_classname + '.h"\n\n')
    body = """\
$CLASSNAME::$CLASSNAME() : length_(0), data_(NULL) {}

$CLASSNAME::$CLASSNAME(size_t length) : length_(length), data_(NULL) {
  if (length>0) data_ = (char*) calloc(length+1, sizeof(char));
}

$CLASSNAME::~$CLASSNAME() { if(data_) free(data_); }

size_t $CLASSNAME::length(void) { return length_; }

void $CLASSNAME::resize(size_t length) {
  if (data_) free(data_);
  data_ = (char*) calloc(length+1, sizeof(char));
  length_ = length;
}

void $CLASSNAME::assign(const char* s) {
  length_ = strlen(s);
  resize(length_);
  strncpy(data_, s, length_);
}

int $CLASSNAME::compare(const char* s) const {
  return strncmp(data_, s, length_);
}

char* $CLASSNAME::data(void) { return data_; }

char* $CLASSNAME::c_str(void) { return data_; }
""".replace('$CLASSNAME', string_classname)
    f.write(body)
    f.close()

def write_fortran_iso_wrapper_single_module():
    with open(os.path.join(fort_output_dir,'FortranISOWrappers.f90'), 'w') as f:
        f.write('MODULE ' + 'FortranISOWrappers' + '\n\n')
        f.write('  USE ISO_C_BINDING\n')
        for m in module_list:
            f.write('  USE ' + m + '\n')
        f.write('  IMPLICIT NONE\n\n')

        # Container types for classes
        for obj in objects.values():
            # Only create container types for the base classes
            if obj.is_class and not obj.extends:
                obj.write_container_type(f)
        
        f.write('CONTAINS\n\n')

        alloc_comment_written = False

        # Write derived type allocate and deallocate functions
        for obj in objects.values():
            if obj.name == orphan_classname or obj.abstract:
                continue
            alloc_comment_written = obj.write_allocators(f, alloc_comment_written)

        f.write('  ! C binding wrappers:\n\n')
        for proc in procedures:
            proc.write_bindc_wrapper(f)
        
        f.write('END MODULE ' + 'FortranISOWrappers' + '\n')

def write_fortran_iso_wrapper_multiple_modules():
    with open(os.path.join(fort_output_dir,'FortranISOWrappers.f90'), 'w') as f:
        for module in module_list:
            f.write('MODULE ' + '{}_wrap_'.format(module) + '\n\n')
            f.write('  USE ISO_C_BINDING\n')
            f.write('  USE ' + module + '\n')
            includes = get_required_modules(module)
            for include in includes:
                f.write('  USE ' + include + '\n')
            f.write('  IMPLICIT NONE\n\n')

            # Container types for classes
            for obj in objects.values():
                if obj.module != module:
                    continue
                # Only create container types for the base classes
                if obj.is_class and not obj.extends:
                    obj.write_container_type(f)

            f.write('CONTAINS\n\n')

            alloc_comment_written = False

            # Write derived type allocate and deallocate functions
            for obj in objects.values():
                if obj.module != module:
                    continue
                if obj.name == orphan_classname or obj.abstract:
                    continue
                alloc_comment_written = obj.write_allocators(f, alloc_comment_written)

            f.write('  ! C binding wrappers:\n\n')
            for proc in procedures:
                if proc.module == module:
                    proc.write_bindc_wrapper(f)

            f.write('END MODULE ' + '{}_wrap_'.format(module) + '\n\n\n')
                

def clean_directories():
    """
    Remove old files from output directories before writing new ones
    """
    files = set()
    files = files.union( set( glob.glob(code_output_dir+'/*.cpp') ) )
    files = files.union( set( glob.glob(code_output_dir+'/*.o') ) )
    files = files.union( set( glob.glob(include_output_dir+'/*.h') ) )
    files = files.union( set( glob.glob(fort_output_dir+'/*.f90') ) )
    files = files.union( set( glob.glob(fort_output_dir+'/*.o') ) )
    for f in files:
        os.remove(f)
        

def internal_error():
    sys.stderr.write('FortWrap internal error encountered\n\n')
    sys.stderr.write('Please submit a bug report to mcfarljm@gmail.com which includes the error log\n'+ERROR_FILE_NAME+' and the Fortran source code being wrapped\n')
    f = open(ERROR_FILE_NAME,'w')
    f.write('FortWrap version ' + VERSION + '\n')
    f.write('Platform: ' + sys.platform + '\n\n')
    traceback.print_exc(file=f)
    f.close()
    sys.exit(1)


# Class for parsing the configuration file
class ConfigurationFile(object):
    def __init__(self,fname):
        self.fname = fname
        if fname:
            try:
                self.f = open(fname)
            except:
                error("Error opening interface file: " + fname)
                return
            self.process()

    def process(self):
        global name_exclusions, name_inclusions, name_substitutions, ctor_def, dtor_def
        for line_num,line in enumerate(self.f):
            if not line.startswith('%'):
                continue
            words = [w.lower() for w in line.split()]
            if words[0] == '%ignore':
                if len(words) == 2:
                    name_exclusions.add( words[1] )
                else:
                    self.bad_decl(line_num+1)
                    continue
            elif words[0] == '%hide':
                if len(words) == 3:
                    proc_arg_exclusions.add( tuple(words[1:]) )
                else:
                    self.bad_decl(line_num+1)
                    continue
            elif words[0] == '%include':
                if len(words) == 2:
                    name_inclusions.add( words[1] )
                else:
                    self.bad_decl(line_num+1)
                    continue
            elif words[0] == '%rename':
                if len(words) == 3:
                    # Note: want new C++ name to preserve case
                    new_name = line.split()[2]
                    name_substitutions[words[1]] = new_name
                else:
                    self.bad_decl(line_num+1)
                    continue
            elif words[0] == '%pattern':
                if len(words) == 2 or len(words) == 3:
                    if len(words) == 2:
                        replace_pattern = ''
                    else:
                        # Note: want new C++ name to preserve case
                        replace_pattern = line.split()[2]
                    match_pattern = words[1]
                    pattern_substitutions.append((re.compile(match_pattern, re.IGNORECASE), replace_pattern))
                else:
                    self.bad_decl(line_num+1)
                    continue
            elif words[0] == '%ctor':
                ctor_def = re.compile(line.strip().split('%ctor ')[1], re.IGNORECASE)
            elif words[0] == '%dtor':
                dtor_def = re.compile(line.strip().split('%dtor ')[1], re.IGNORECASE)
            else:
                error("Unrecognized declaration in interface file: {}".format(words[0]))
                
    def bad_decl(self,line_num):
        error("{}, line {} <-- bad declaration".format(self.fname, line_num))


# Class for parsing command line options
class Options(object):
    def __init__(self):
        self.parse_args()
        self.check_args()
        self.assign_globals()
    
    def parse_args(self):
        """Use argparse to parse command arguments"""

        parser = argparse.ArgumentParser(prog='fortwrap')
        parser.add_argument('-v','--version', action='version', version='%(prog)s '+VERSION)
        parser.add_argument('files', nargs='*', help='files to process')
        parser.add_argument('-n', '--dry-run', action='store_true', help='run parser but do not generate any wrapper code (dry run)')
        parser.add_argument('-g','--glob', action='store_true', help='wrap source files found in current directory')
        parser.add_argument('-d','--directory', default='.', help='output generated wrapper code to DIRECTORY')
        parser.add_argument('--file-list', help='Read list of Fortran source files to parser from file FILE_LIST.  The format is a newline-separated list of filenames with full or relative paths.')
        parser.add_argument('-i', '--config-file', help='read interface configuration file CONFIG_FILE')
        parser.add_argument('--no-vector', action='store_true', help='wrap 1-D array arguments as C-style arrays instead of C++ std::vector containers')
        parser.add_argument('--no-fmat', action='store_true', help='do not wrap 2-D array arguments with the FortranMatrix type')
        parser.add_argument('--array-as-ptr', action='store_true', help="wrap 1-D arrays with '*' instead of '[]'.  Implies --no-vector")
        parser.add_argument('--string-out', choices=['c++','c','wrapper'], default='c++')
        #parser.add_argument('--no-std-string', action='store_true', help='wrap character outputs using a wrapper class instead of std::string')
        parser.add_argument('--dummy-class', default='FortFuncs', help='use DUMMY_CLASS as the name of the dummy class used to wrap non-method procedures')
        parser.add_argument('--global-funcs', action='store_true', help='wrap non-method procedures as global functions instead of static methods of a dummy class')
        parser.add_argument('--no-orphans', action='store_true', help='do not by default wrap non-method procedures.  They can still be wrapped by using %%include directives')
        parser.add_argument('--no-W-not-wrapped', action='store_true', help='do not warn about procedures that were not wrapped')
        parser.add_argument('--main-header', default='FortWrap', help='Use MAIN_HEADER as name of the main header file (default=%(default)s)')
        parser.add_argument('--constants-class', default='FortConstants', help='use CONSTANTS_CLASS as name of the class for wrapping enumerations (default=%(default)s)')
        parser.add_argument('--single-module', action='store_true', help='write all Fortran ISO_C_BINDING wrappers to single module')
        # Not documenting, as this option could be dangerous, although it is
        # protected from -d.  help='remove all wrapper-related files from
        # wrapper code directory before generating new code.  Requires -d.
        # Warning: this deletes files.  Use with caution and assume it will
        # delete everything in the wrapper directory'
        parser.add_argument('--clean', action='store_true', help=argparse.SUPPRESS)

        parser.parse_args(namespace=self)

    def check_args(self):
        """Additional validity checking an value setting not done automatically by argparse"""
        if self.directory != '.':
            if not os.path.isdir(self.directory):
                error('Directory does not exist: ' + self.directory)
                sys.exit(2)
        if self.clean and self.directory=='.':
            error('Cleaning wrapper code output dire requires -d')
            sys.exit(2)

        if self.array_as_ptr:
            self.no_vector = True

        self.global_orphans = self.global_funcs
        self.std_string = (self.string_out == 'c++')
        self.c_string = (self.string_out == 'c')
        self.warn_not_wrapped = not self.no_W_not_wrapped
        if self.main_header != 'FortWrap':
            self.main_header = self.main_header.split('.h')[0]

    def assign_globals(self):
        """Assign certain options to global variables"""
        global code_output_dir, include_output_dir, fort_output_dir, string_object_type, constants_classname, orphan_classname, file_list

        file_list = self.files
        orphan_classname = self.dummy_class

        if self.directory != '.':
            code_output_dir = self.directory
            include_output_dir = self.directory
            fort_output_dir = self.directory

        if self.string_out == 'wrapper':
            string_object_type = string_classname

        constants_classname = self.constants_class



# COMMANDS ==========================================

if __name__ == "__main__":

    try:

        file_list = []

        opts = Options()

        configs = ConfigurationFile(opts.config_file)

        if opts.clean:
            clean_directories()

        if opts.file_list:
            try:
                f = open(opts.file_list)
            except IOError:
                error('Unable to open file list: ' + opts.file_list)
                sys.exit(3)
            for line in f:
                if not line.strip().startswith('#') and re.search('\w', line):
                    file_list.append( line.strip() )
            f.close()
            print("LOADED", len(file_list), 'FILES FROM LIST')

        if opts.glob:
            file_list += glob.glob('*.[fF]90')

        if not file_list:
            error("No source files")
            sys.exit(3)

        fcount = 0  # Counts valid files
        for f in file_list:
            fcount += parse_file(f)
        if fcount==0:
            error("No source files")
            sys.exit(3)

        # Prevent writing any files if there is nothing to wrap
        if len(procedures)==0:
            error("No procedures to wrap")
            sys.exit(4)

        associate_procedures()

        if opts.warn_not_wrapped and len(not_wrapped) > 0:
            warning("Some procedures not wrapped:\n " + '\n '.join(not_wrapped))
        if opts.dry_run:
            sys.exit(0)

        for obj in objects.values():
            write_class(obj)

        write_global_header_file()
        write_misc_defs()
        write_matrix_class()
        if opts.string_out == 'wrapper':
            write_string_class()
        if opts.single_module:
            write_fortran_iso_wrapper_single_module()
        else:
            write_fortran_iso_wrapper_multiple_modules()

        if fort_class_used:
            warning("support for wrapping abstract types and type extension is experimental")

        sys.exit(0)

    except SystemExit:
        # Raised by sys.exit
        raise

    except NotImplementedError:
        # NotImplementedError used to bypass error handling
        internal_error()<|MERGE_RESOLUTION|>--- conflicted
+++ resolved
@@ -1810,15 +1810,12 @@
         for arg in proc.args.values():
             # Special string handling for after the call
             if arg.type.type=='CHARACTER' and not arg.fort_only() and arg.intent=='out':
-<<<<<<< HEAD
                 varname = arg.name
                 if not (arg.type.str_len.assumed and opts.string_out=='c'):
                     varname += '_c__'
-=======
                 str_len = arg.type.str_len.as_string()
                 str_len_p1 = str_len + '+1'
                 str_len_m1 = str_len + '-1'                
->>>>>>> d75c503f
                 s = s + '\n'
                 s = s + prefix + 'if ('+arg.name+') {\n'
                 s = s + prefix + '  // Trim trailing whitespace and assign character array to string:\n'
