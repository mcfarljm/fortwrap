#!/usr/bin/env python

# Copyright (c) 2010 John McFarland

# This program is licensed under the MIT license.  See LICENSE.txt

# Author: John McFarland

# This program will parse a selected set of Fortran source files and
# write C++ code to wrap the Fortran derived types in C++ classes

# Run fortwrap.py -h for usage information

from __future__ import print_function
# These imports were added by futurize.  In Python 2, the builtins
# module requires the "future" package.  These imports allow python 2
# to use the newer versions of the functions.  However, the code will
# still work in Python 2 without these, so we can ignore the import
# error.
try:
    from builtins import str
    from builtins import range
    from builtins import object
    # Not automatically added by future:
    from builtins import dict # If available, enable efficient iteration in Python 2.  Another option would be to use itervalues from six.
except ImportError:
    # Get here with a Python 2 that does not have the future package.
    # However, fortwrap will still work
    pass
import argparse
import re
import glob
from datetime import date
import sys
import os
import traceback


VERSION = '2.2.2'


# SETTINGS ==========================================

# Default Fortran compiler.  Can be overridden by command option
compiler = 'gfortran'

ERROR_FILE_NAME = 'FortWrap-error.txt'

code_output_dir = '.'
include_output_dir = '.'
fort_output_dir = '.'

HEADER_STRING = '/* This source file automatically generated on ' + str(date.today()) + ' using \n   FortWrap wrapper generator version ' + VERSION + ' */\n'

func_pointer_converter = 'convert_c_funcpointer'

misc_defs_filename = 'InterfaceDefs.h'
matrix_classname = 'FortranMatrix'
string_classname = 'FortranString'

orphan_classname = 'FortFuncs'
orphan_class_comments = ['Wrapper class for Fortran routines that do not operate on a derived type']
constants_classname = 'FortConstants'

fort_wrap_file = 'CppWrappers'
SWIG = True  # Whether or not to include preprocessor defs that will
             # be used by swig

# Macros to define DLLEXPORT, needed with MSC compiler
DLLEXPORT_MACRO = """#ifdef _MSC_VER
#define DLLEXPORT __declspec(dllexport)
#else
#define DLLEXPORT
#endif"""

# ===================================================


# REGULAR EXPRESSIONS ===============================

fort_type_def = re.compile(r'\s*TYPE(\s+(?P<name0>[a-z]\w*)|.*::\s*(?P<name1>[a-z]\w*))', re.IGNORECASE)
fort_type_extends_def = re.compile(r'EXTENDS\s*\(\s*([a-z]\w*)\s*\)', re.IGNORECASE)
fort_tbp_def = re.compile(r'\s*PROCEDURE\s*(\(\s*(?P<interface>[a-z]\w*)\))?.*::', re.IGNORECASE)

fort_proc_def = re.compile(r'\s*(RECURSIVE)?\s*(SUBROUTINE|FUNCTION)\s+\S+\(', re.IGNORECASE)
fort_end_proc = re.compile(r'\s*END\s*(SUBROUTINE|FUNCTION)', re.IGNORECASE)
fort_end_interface = re.compile(r'\s*END\s*INTERFACE', re.IGNORECASE)
fort_comment = re.compile('\s*!')
fort_contains = re.compile(r'\s*CONTAINS\s*$', re.IGNORECASE)

# Data types
primitive_data_str = '(INTEGER|REAL|DOUBLE PRECISION|LOGICAL|CHARACTER|INT|COMPLEX)(\s*(\*(?P<old_kind_spec>[0-9]+)|\(\s*((KIND|len)\s*=)?\s*(?P<kind_spec>(\w+|\*))\s*\)))?'
primitive_data = re.compile(primitive_data_str,re.IGNORECASE)
fort_data_str = r'\s*(' + primitive_data_str + '|(?P<dt_mode>TYPE|CLASS)\s*\((?P<dt_spec>\S*)\)|PROCEDURE\s*\((?P<proc_spec>\S*)\)(\s*,\s*POINTER)?)'
fort_data = re.compile(fort_data_str,re.IGNORECASE)
fort_data_def = re.compile(fort_data_str + '.*::',re.IGNORECASE)
optional_def = re.compile('OPTIONAL.*::', re.IGNORECASE)
byval_def = re.compile('VALUE.*::', re.IGNORECASE)
allocatable_def = re.compile('ALLOCATABLE.*::',re.IGNORECASE)
fort_pointer_def = re.compile('POINTER.*::',re.IGNORECASE)
# CLASS: not yet supported, but print warnings
fort_class_data_def = re.compile(r'\s*CLASS\s*\(\S*\).*::',re.IGNORECASE)

module_def = re.compile(r'\s*MODULE\s+\S',re.IGNORECASE)
end_module_def = re.compile(r'\s*END\s+MODULE',re.IGNORECASE)
# INT below is used to represent the hidden length arguments, passed by value
fort_dox_comments = re.compile(r'\s*!\>')
fort_dox_inline = re.compile(r'\s*\w+.*!\<')
result_name_def = re.compile(r'.*RESULT\s*\(\s*(\w+)\s*\)',re.IGNORECASE)
intent_in_def = re.compile(r'.*INTENT\s?\(\s*IN\s*\)',re.IGNORECASE)
intent_out_def = re.compile(r'.*INTENT\s?\(\s*OUT\s*\)',re.IGNORECASE)
fort_abstract_def = re.compile(r'\s*ABSTRACT\s+INTERFACE',re.IGNORECASE)
integer_param_def = re.compile(r'\s+INTEGER,\s+PARAMETER\s+::',re.IGNORECASE)
# Regular expression to break up arguments.  This is needed to handle
# multi-dimensional arrays (e.g. A(m,n)).  It uses a negative
# lookahead assertion to exclude commas inside the array definition
arg_splitter = re.compile(',(?![^(]*\))')
dimension_def = re.compile(r'DIMENSION\s*\(\s*([^(]+)\s*\)',re.IGNORECASE)
enum_def = re.compile(r'\s*ENUM,\s*BIND',re.IGNORECASE)

# Constructor and desctructor methods (these regexes are configurable):
ctor_def = re.compile('.*_ctor', re.IGNORECASE)
dtor_def = re.compile('.*_dtor', re.IGNORECASE)

# ===================================================


# GLOBAL VARIABLES ==================================

objects = dict() # lower case object name -> DerivedType instance
procedures = []
abstract_interfaces = dict()
name_substitutions = dict()
pattern_substitutions = [] # List of (regex,replace) tuples
name_exclusions = set()
name_inclusions = set()
proc_arg_exclusions = set()
nopass_tbps = dict() # lower case proc name -> TypeBoundProcedure, for all TBP's with NOPASS attribute

# 'INT' is for the hidden name length argument
cpp_type_map = {'INTEGER':{'':'int*','1':'signed char*','2':'short*','4':'int*','8':'long long*','C_INT':'int*', 'C_LONG':'long*'}, 
                'REAL':{'':'float*', '4':'float*', '8':'double*', 'C_DOUBLE':'double*', 'C_FLOAT':'float*'},
                'LOGICAL':{'':'int*', 'C_BOOL':'int*'}, 
                'CHARACTER':{'':'char*'}, 
                'INT':{'':'fortran_charlen_t'}}

special_param_comments = set( ['OPTIONAL', 'ARRAY', 'FORTRAN_ONLY'] )

current_module = ''
module_proc_num = 1 # For keeping track of the order that the
                    # procedures are defined in the Fortran code.  Not
                    # needed now that they are stored in a list, but
                    # keep in case want to use later to achieve a
                    # different ordering than is in the source
dox_comments = []

fort_integer_params = dict()
enumerations = []

PRIVATE=1
PUBLIC=0

# Indicate whether or not we will need procedure pointer wrapper code
proc_pointer_used = False
# Whether or not matrices are used
matrix_used = False
stringh_used = False            # Whether "string.h" is used (needed for strcpy)
fort_class_used = False
string_class_used = False # Whether string outputs are used, which involves wrapping using a string class (either std::string or the generated wrapper class)

# Gets changed to string_classname if --no-std-string is set
string_object_type = 'std::string'

not_wrapped = [] # List of procedures that weren't wrapped

# ===================================================

class FWTypeException(Exception):
    """Raised when an unexpected type is enountered in the code generation
    phase"""
    def __init__(self,type):
        self.type = type
    def __str__(self):
        return self.type

def warning(msg):
    sys.stderr.write('Warning: ' + msg + '\n')

def error(msg):
    sys.stderr.write('Error: ' + msg + '\n')

class Array(object):
    two_d_warning_written = False
    multi_d_warning_written = False
    def __init__(self,spec):
        global matrix_used
        # spec is the part inside the parentheses
        self.assumed_shape = False
        self.size_var = ''
        self.d = spec.count(',') + 1
        if ':' in spec:
            self.assumed_shape = True
        if self.d == 1:
            self.size_var = spec.strip()
        elif self.d == 2 and not opts.no_fmat:
            matrix_used = True
            self.size_var = tuple([v.strip() for v in spec.split(',')])

        if self.d==2 and opts.no_fmat:
            if not Array.two_d_warning_written:
                warning("Wrapping 2-D arrays as pointers can lead to ambiguity if writing SWIG typemaps for pointers.  This can be avoided by not using --no-fmat")
                Array.two_d_warning_written = True
        if self.d>2:
            if not Array.multi_d_warning_written:
                warning("Wrapping higher-dimensional arrays as pointers can lead to ambiguity if writing SWIG typemaps for pointers.")
                Array.multi_d_warning_written = True

        # Properties queried by the wrapper generator:
        # vec=vector: 1-d array
        self.vec = self.d==1 and not self.assumed_shape
        self.matrix = self.d==2 and not self.assumed_shape
        self.fort_only = self.assumed_shape

class CharacterLength(object):
    """
    val may be either a number, or in the case of assumed length, a
    string containing the argument name, which is needed in the
    wrapper code
    """
    def __init__(self,val):
        self.val = val
        self.assumed = False
    def set_assumed(self, argname):
        self.val = argname
        self.assumed = True

class DataType(object):
    complex_warning_written = False
    def __init__(self,type,array=None,str_len=None,hidden=False):
        global proc_pointer_used, stringh_used
        self.type = type
        self.kind = ''
        self.array = array
        self.str_len = str_len
        self.proc_pointer = False
        self.proc = False # PROCEDURE without POINTER attribute
        self.dt = False      # False, 'TYPE', or 'CLASS'
        self.hidden = hidden # hidden name length arg
        # For array, name of argument used to pass the array length:
        self.is_array_size = False # integer defining an array size
        self.is_matrix_size = False
        if type=='CHARACTER':
            stringh_used = True # Really only needed for intent(in)
        elif type.upper()=='COMPLEX':
            if not DataType.complex_warning_written:
                warning("COMPLEX data not supported")
                DataType.complex_warning_written = True

        primitive_data_match = primitive_data.match(type)
        if primitive_data_match:
            # This line must be outside the next two checks since they
            # won't catch the case of just 'real'
            self.type = primitive_data_match.group(1).upper()
            if primitive_data_match.group('old_kind_spec'):
                self.kind = primitive_data_match.group('old_kind_spec')
            elif primitive_data_match.group('kind_spec'):
                self.kind = primitive_data_match.group('kind_spec')

            if type.upper() == 'DOUBLE PRECISION':
                self.type = 'REAL'
                self.kind = '8'

            # Handle use of named parameter as kind:
            if self.kind.upper() in fort_integer_params:
                self.kind = str(fort_integer_params[self.kind.upper()])

            if not self.valid_primitive():
                warning(self.type+'('+self.kind+') not supported')

        if not primitive_data_match and type!='INT':
            # (INT is used to represent the hidden length arguments,
            # passed by value)
            if 'PROCEDURE' in type.upper():
                # Matching broken b/c of "::'
                m = fort_data.match(type)
                self.type = m.group('proc_spec')
                if 'POINTER' in type.upper():
                    self.proc_pointer = True
                    proc_pointer_used = True
                else:
                    self.proc = True
            else:
                m = fort_data.match(type)
                if m.group('dt_mode'):
                    self.dt = m.group('dt_mode').upper()
                    self.type = m.group('dt_spec')
                else:
                    raise FWTypeException(type)

        # Properties queried by the wrapper generator:
        # vec=vector: 1-d array
        self.vec = self.array and self.array.vec
        self.matrix = self.array and self.array.matrix

    # Determine whether type is a valid primitive type.  Intended to
    # verify KIND specs.  Doesn't check string lengths.  Kind specs
    # should already be stripped from type string and stored in kind
    # variable
    def valid_primitive(self):
        type_map = cpp_type_map.get(self.type)
        return type_map and self.kind.upper() in type_map

class Argument(object):
    def __init__(self,name,pos,type=None,optional=False,intent='inout',byval=False,allocatable=False,pointer=False,comment=[]):
        global string_class_used
        self.name = name
        self.pos = pos # Zero-indexed
        self.type = type
        self.comment = []
        self.optional=optional
        self.intent = intent
        self.byval = byval
        self.allocatable = allocatable
        self.pointer = pointer # (doesn't include procedure pointers)
        self.native = False # Will get defined in
                            # associate_procedures; identifies derived
                            # type arguments that will get passed in
                            # C++ using native classes
        self.exclude = False # Whether it is excluded via the ignores file
        self.cpp_optional = False  # Whether or not it is optional to C++

        # Whether or not the argument is inside an abstract procedrue
        # definition.  This is not set on initialization, but later
        # during parsing. (Added this attribute to get "const"
        # statements to show up in the func pointer defs, which don't
        # use pass_by_val)
        self.in_abstract = False

        if self.optional:
            self.comment.append('OPTIONAL')
        if type:
            if type.array:
                if type.array.vec:
                    self.comment.append('ARRAY')
                elif type.array.fort_only:
                    self.comment.append('FORTRAN_ONLY')
            if type.type=='CHARACTER' and intent!='in':
                string_class_used = True
        if comment:
            for c in comment:
                self.comment.append(c)

    def set_type(self,type):
        self.type = type
        if type.array and type.array.vec:
            self.comment.append('ARRAY')

    def pass_by_val(self):
        """Whether we can pass this argument by val in the C++ interface"""
        return not self.optional and not self.type.dt and self.intent=='in' and not self.type.array and not self.type.type=='CHARACTER' and not self.in_abstract

    def fort_only(self):
        if self.type.hidden:
            return True
        elif self.type.is_array_size or self.type.is_matrix_size:
            return True
        if self.type.array and self.type.array.fort_only:
            return True
        elif self.exclude:
            return True
        elif self.type.dt:
            if self.type.array:
                return True
        elif self.type.proc_pointer:
            if not self.type.type in abstract_interfaces:
                return True
            elif self.intent=='out':
                return True
        elif self.type.proc:
            # PROCEDURE (without POINTER attribute) does not seem to be compatible with current wrapping approach (with gfortran)
            return True    
        elif self.type.type=='CHARACTER':
            if not self.intent=='inout' and self.type.str_len and not self.type.array:
                return False
            else:
                return True
        if self.type.type in cpp_type_map and not self.type.valid_primitive():
            return True
        elif self.type.type.upper()=='COMPLEX':
            return True
        if self.byval and not self.type.type.upper()=='C_PTR':
            # This could be supported for other cases if needed
            return True
        if self.allocatable:
            return True
        if self.pointer:
            return True
        return False
    
    def cpp_const(self):
        """Whether or not it can be const in C++"""
        # matrix and array types excluded because we don't want
        # FortranMatrix<const double>.  Exclude pass_by_val for
        # aesthetic reasons (to keep const from being applied to
        # non-pointer arguments in method definitions)
        return self.intent=='in' and not self.pass_by_val() and not self.type.matrix

    def cpp_type(self, value=False):
        """
        Convert a Fortran type to a C++ type.
        """
        if self.type.dt:
            return 'ADDRESS'
        elif self.type.valid_primitive():
            if self.cpp_const():
                prefix = 'const '
            else:
                prefix = ''
            string = prefix + cpp_type_map[self.type.type.upper()][self.type.kind]
            if value:
                return string[:-1] # Strip "*"
            else:
                return string
        elif self.type.proc_pointer and self.type.type in abstract_interfaces:
            proc = abstract_interfaces[self.type.type]
            if proc.retval:
                string = proc.retval.cpp_type(value=True) + ' '
            else:
                string = 'void '
            string = string + '(*' + self.name + ')'
            string = string + '(' + c_arg_list(proc,bind=True) + ')'
            return string
        else:
            raise FWTypeException(self.type.type)


class Procedure(object):
    def __init__(self,name,args,method,retval=None,comment=None,nopass=False):
        self.name = name
        self.args = args # By name
<<<<<<< HEAD
        self.method = method # None, 't' (TYPE), 'c' (CLASS)
        self.retval = retval
        self.comment = comment
        self.nopass = nopass

        self.args_by_pos = collections.OrderedDict()
=======
>>>>>>> a038c536
        self.nargs = len(args)
        self.mod = current_module
        self.num = module_proc_num
        self.ctor = False
        self.dtor = False
        self.in_orphan_class = False # Set in associate_procedures
        if self.method and not nopass:
            if ctor_def.match(name):
                self.ctor = True
            elif dtor_def.match(name) and self.valid_dtor():
                self.dtor = True
        # Check for exclusion:
        for arg in args.values():
            if (name.lower(),arg.name.lower()) in proc_arg_exclusions:
                if arg.optional:
                    arg.exclude = True
                else:
                    warning("Argument exclusions only valid for optional arguments: " + name + ', ' + arg.name)
        # Make ordered argument list
        self.arglist = sorted(self.args.values(), key=lambda arg: arg.pos)
        # Check for arguments that can have default values of NULL in C++
        for arg in reversed(self.arglist):
            # (Assumes the dictionary iteration order is sorted by key)
            if arg.optional:
                arg.cpp_optional = True
            else:
                break
        self.add_hidden_strlen_args()
        # Check for integer arguments that define array sizes:
        for arg in self.args.values():
            if arg.type.type.upper()=='INTEGER' and arg.intent=='in':
                if not opts.no_vector and self.get_vec_size_parent(arg.name):
                    # The check on opts.no_vector prevents writing
                    # wrapper code that tries to extract the array
                    # size from a C array
                    arg.type.is_array_size = True
                elif not opts.no_fmat and self.get_matrix_size_parent(arg.name):
                    arg.type.is_matrix_size = True
            
    def has_args_past_pos(self,ipos,bind):
        """Query whether or not the argument list continues past pos,
        accounting for c++ optional args

        ipos - 0-indexed argument position"""
        has = False
        for i,arg in enumerate(self.arglist):
            if i > ipos:
                if not arg.fort_only():
                    has = True
                elif bind:
                    has = True
        return has

    def add_hidden_strlen_args(self):
        """Add Fortran-only string length arguments to end of argument list"""
        nargs = len(self.args)
        pos = nargs
        for arg in self.arglist:
            if arg.type.type=='CHARACTER' and not arg.fort_only():
                str_length_arg = Argument(arg.name + '_len__', pos, DataType('INT', str_len=arg.type.str_len ,hidden=True))
                self.args[ str_length_arg.name ] = str_length_arg
                self.arglist.append(str_length_arg)
                pos = pos + 1

    def get_vec_size_parent(self,argname):
        """Get the first 1d array argument that uses the argument argname to
        define its size"""
        for arg in self.arglist:
            if arg.type.vec and not arg.optional and arg.type.array.size_var==argname:
                return arg.name
        return None

    def get_matrix_size_parent(self,argname):
        """Similar to get_vec_size_parent.  Returns (matname,0) if argname
        is the number of rows and (matname,1) if argname is the number of
        columns"""
        for arg in self.arglist:
            if arg.type.matrix and not arg.optional and argname in arg.type.array.size_var:
                if argname == arg.type.array.size_var[0]:
                    return arg.name,0
                else:
                    return arg.name,1
        return None

    def has_post_call_wrapper_code(self):
        """Whether or not wrapper code will be needed for after the call to
        the Fortran procedure"""
        for arg in self.args.values():
            # Special string handling for after the call needed
            if arg.type.type=='CHARACTER' and not arg.fort_only() and arg.intent=='out':
                return True
        return False

    def valid_dtor(self):
        """Whether the procedure is a valid dtor.  Mainly this just
        checks that there are no required arguments"""
        for arg in self.args.values():
            if arg.pos > 0 and not arg.optional:
                return False
        return True
        
        
class DerivedType(object):
    def __init__(self,name,comment=None):
        self.name = name
        self.cname = translate_name(name) # Account for name renaming
        self.procs = []
        self.mod = current_module
        self.comment = comment

        self.is_class = False
        self.abstract = False
        self.extends = None
        self.tbps = dict() # lowercase procname => tbp instance

    def add_tbp(self, tbp):
        self.tbps[tbp.proc.lower()] = tbp

    def ctor_list(self):
        """Return list of associated ctors"""
        ctors = []
        for proc in self.procs:
            if proc.ctor:
                ctors.append(proc)
        return ctors

class TypeBoundProcedure(object):
    def __init__(self, name, proc, interface, deferred, nopass):
        self.name = name
        self.proc = proc
        # Initially False or a string, but the string gets changed to
        # a procedure instance in associate_procedures
        self.interface = interface
        self.deferred = deferred
        self.nopass = nopass
        if nopass:
            nopass_tbps[proc.lower()] = self

        
def mangle_name(mod,func):
    if mod:
        if compiler == 'g95':
            return mod.lower() + "_MP_" + func.lower()
        else: # gfortran
            return '__' + mod.lower() + '_MOD_' + func.lower()
    else:
        suffix = '_'
        if compiler=='g95' and '_' in func:        
            suffix = suffix + '_'
        return func.lower() + suffix

def vtab_symbol(mod,name):
    return '__{0}_MOD___vtab_{0}_{1}'.format(mod.lower(), name.capitalize())


def get_proc(name):
    """Return the first procedure in the global list that matches name"""
    for proc in procedures:
        if proc.name.lower()==name.lower():
            return proc
    return None

def remove_const(argtype):
    """Remove const from argtype"""
    if argtype.startswith('const'):
        return argtype.split('const ')[1]
    return argtype


def translate_name(name):
    """Use a substitution dictionary followed by a list of replacement patterns to translate the provided name, or return the input unchanged if no matches are found"""
    if name.lower() in name_substitutions:
        return name_substitutions[name.lower()]
    else:
        for pattern,replacement in pattern_substitutions:
            name = pattern.sub(replacement,name)
        return name


class FileReader:
    """Wrapper around file that provides facilities for backing up"""
    def __init__(self, fname):
        try:
            with open(fname, 'r') as f:
                self.file_lines_list = f.readlines()
        except IOError:
            error("Error opening file " + fname)
            self.file_lines_list = None
            self.success = False
        else:
            self.file_pointer = 0
            self.success = True

    # Note on reading and joining lines.  Did try automatically
    # calling join_lines inside readlines (with exception within
    # parse_comments), but that can fail for certain cases with string
    # continuations, which aren't handled correctly due to the second
    # "&".  A string continuation at the right place (e.g. right
    # before the end of a procedure) would cause the resulting parsing
    # to fail.
    def readline(self):
        """Acts like readline, but grabs the line out of a global list.  This
        way can move backwards in the list

        """
        if self.file_pointer < len(self.file_lines_list):
            self.file_pointer += 1
            return self.file_lines_list[self.file_pointer-1]
        else:
            return ''

    def join_lines(self, line):
        """Join lines possibly continued by & character"""
        while '&' in line.split('!')[0]:
            line1 = line.split('&')[0]
            line2 = self.readline()
            line = line1 + line2.strip()
        return line

    def parse_comments(self,line):
        """
        Parse doxygen comments.  On inline comments, return file back to
        line containing comment start.
        """
        #print "Parsing comment:", line
        com = []
        read_count = 0
        if fort_dox_comments.match(line):
            com.append(line.split('!>')[1].strip())
        elif fort_dox_inline.match(line):
            com.append(line.split('!<')[1].strip())
        else:
            warning("Bad line in parse_comments: " + line)
        while True:
            line = self.readline().strip()
            if line.startswith('!!'):
                com.append(line.split('!!')[1].strip())
                read_count+=1
            else:
                # Back up a line, or all the way back to the comment start
                # if it is inline
                if fort_dox_inline.match(line):
                        for i in range(read_count):
                            self.file_pointer -= 1
                self.file_pointer -= 1
                break
        return com    


def is_public(name):
    """Check whether a name is public and not excluded

    The private/public parts of this check rely on global variables
    that are updated while the Fortran source is processed, so this
    function should only be called during the parsing portion (not
    during code generation, after parsing is finished)

    """
    if name.lower() in name_exclusions:
        return False
    elif name.lower() in name_inclusions:
        return True
    elif default_protection == PUBLIC:
        return not name.lower() in private_names
    else:
        return name.lower() in public_names
        

# TODO: delete if not being used
def args_have_comment(args):
    """Whether or not there are any comments in a set of arguments"""
    for arg in args.values():
        if arg.comment:
            return True
    return False

def add_type(t):
    if is_public(t):
        objects[t.lower()] = DerivedType(t,dox_comments)
        return True
    else:
        return False

def parse_argument_defs(line,file,arg_list_lower,args,retval,comments):
    count = 0

    line = file.join_lines(line)
    line = line.split('!')[0]

    m = fort_data.match(line)

    # Attributes.
    optional = True if optional_def.search(line) else False
    byval = True if byval_def.search(line) else False
    allocatable = True if allocatable_def.search(line) else False
    pointer = False
    if fort_pointer_def.search(line) and ('procedure' not in line.split('::')[0].lower()):
        pointer = True
    # Check for DIMENSION statement
    dimension = dimension_def.search(line)
    intent = 'inout'
    if intent_in_def.match(line):
        intent = 'in'
    elif intent_out_def.match(line):
        intent = 'out'

    # Get type string [e.g. INTEGER, TYPE(ErrorType),
    # PROCEDURE(template), POINTER]
    type_string = m.group(1)

    # Process character length
    char_len = None
    if type_string.upper().startswith('CHARACTER'):
        type_string = 'CHARACTER'
        if m.group('old_kind_spec'):
            char_len = int( m.group('old_kind_spec') )
        elif m.group('kind_spec'):
            spec = m.group('kind_spec')
            if spec == '*': 
                char_len = '*'
            else:
                try:
                    char_len = int(spec)
                except ValueError:
                    # Check for string in Fortran parameter
                    # dictionary.  Note, this conversion/check could
                    # be done later when writing the wrapper code (so
                    # that all source has been parsed): in that case,
                    # make sure have proper checks so that it doesn't
                    # conflict with treatment of assumed length
                    # strings
                    char_len = fort_integer_params.get(spec.upper(), None)
        else:
            # No char length spec found.  Could use this to wrap
            # scalar CHARACTER
            char_len = None     # Redundant
        char_len = CharacterLength(char_len)

    # Get name(s)
    arg_string = line.split('::')[1].split('!')[0]
    names = [name.strip() for name in arg_splitter.split(arg_string)]
    for name in names:
        array = None
        if dimension:
            array = Array(dimension.group(1))
        elif '(' in name:
            size_desc = name.split('(')[1].split(')')[0]
            array = Array(size_desc)
            name = name.split('(')[0]
        type = DataType(type_string,array,char_len)
        if name.lower() in arg_list_lower:
            count += 1
            if char_len and char_len.val=='*':
                # Assign a new char_len instance and set it to contain
                # a reference to the argument name, which will be
                # needed in the wrapper code
                type.str_len = CharacterLength('*')
                type.str_len.set_assumed(name)
            args[name] = Argument(name,arg_list_lower.index(name.lower()),type,optional,intent,byval,allocatable,pointer,comment=comments)
        elif retval and name.lower()==retval.name.lower():
            retval.set_type(type)
    return count

def parse_proc(file,line,abstract=False):
    """
    Parse a procedure definition, given starting line
    """
    global dox_comments, abstract_interfaces, module_proc_num, not_wrapped
    # Store in case decide to overwrite them when parsing arg comments
    proc_comments = dox_comments 

    # First check for line continuation:
    line = file.join_lines(line)
    proc_name = line.split('(')[0].split()[-1]

    arg_string = line.split('(')[1].split(')')[0]
    if re.search(r'\S',arg_string):
        arg_list_lower = arg_string.split(',')
        arg_list_lower = [x.strip().lower() for x in arg_list_lower] # Remove whitespace and convert to lowercase
    else:
        arg_list_lower = []
    args = dict()
    #print arg_list_lower
    retval = None
    if re.match('^\s*function', line, re.IGNORECASE):
        m = result_name_def.match(line)
        if m:
            retval = Argument(m.group(1), None) # pos not used
        else:
            retval = Argument(proc_name, None) # pos not used
    # Determine argument types
    method = False
    invalid = False
    arg_comments = []
    while True:
        line = file.readline()
        if not line:
            error("Unexpected end of file parsing procedure '{}'".format(proc_name))
            return
        elif fort_end_proc.match(line):
            break
        elif fort_proc_def.match(line):
            # This means we found a contained procedure.  We need to
            # parse through it to the end to make sure that its
            # arguments don't overwrite the parent's arguments, and
            # that we don't wrap the contained procedure itself
            while True:
                line = file.readline()
                if not line:
                    error("Unexpected end of file parsing contained procedure within '{}'".format(proc_name))
                    return
                elif fort_end_proc.match(line):
                    break                
        elif fort_contains.match(line):
            in_contains = True
        elif fort_dox_comments.match(line):
            arg_comments = file.parse_comments(line)
            continue
        elif fort_dox_inline.match(line):
            # Note: don't CONTINUE here b/c still need to parse this arg
            arg_comments = file.parse_comments(line)
        elif fort_comment.match(line):
            continue
        if fort_data_def.match(line):
            # Could check below return value to see if in local
            # variables (assuming definitions are ordered in code)
            parse_argument_defs(line,file,arg_list_lower,args,retval,arg_comments)
            arg_comments = []
        elif fort_class_data_def.match(line):
            warning("CLASS arguments not currently supported: " + proc_name)
    # Check args:
    if len(args) != len(arg_list_lower):
        missing_args = set(arg_list_lower).difference(set(args.keys()))
        error("Missing argument definitions in procedure {}: {}".format(proc_name, ', '.join(missing_args)))
        invalid = True
    for arg in args.values():
        if arg.fort_only() and not arg.optional:
            # Note: the above fort_only() call depends on the
            # appropriate abstract interfaces already having been
            # defined.  Make sure the Fortran source file that
            # contains those definitions is parsed first
            invalid = True
        if arg.pos==0 and arg.type.dt:
            method = True
    if retval:
        if retval.type:
            if retval.type.dt or retval.type.array:
                invalid = True
            elif retval.type.type == 'CHARACTER':
                invalid = True
            elif not retval.type.valid_primitive():
                invalid = True
        else:
            error("Untyped return value in {}: {}".format(proc_name,retval.name))
            invalid = True
    if invalid:
        not_wrapped.append(proc_name)
    else:
        is_tbp = False
        nopass = False
        if not method:
            if proc_name.lower() in nopass_tbps:
                is_tbp = True
                method = True
                nopass = True
        proc = Procedure(proc_name,args,method,retval,proc_comments,nopass)
        if method and not nopass:
            try:
                if proc_name.lower() in objects[proc.arglist[0].type.type.lower()].tbps:
                    is_tbp = True
            except KeyError:
                # Should mean that the derived type is not public
                pass
        # Note: wrap all abstract procedures (even if they are not
        # public).  This is sort of a hack, as technically we should
        # only wrap non-public abstract procedures if they are used in
        # TBP definitions
        if is_public(proc_name) or is_tbp or abstract:
            if not abstract:
                procedures.append(proc)
                module_proc_num += 1
            else:
                abstract_interfaces[proc_name] = proc

def parse_abstract_interface(file,line):
    global dox_comments
    while True:
        line = file.readline()
        if line=='':
            print("Unexpected end of file in abstract interface")
            return
        elif fort_dox_comments.match(line):
            # Grab comments and ignore them
            dox_comments = file.parse_comments(line)
            continue
        elif fort_end_interface.match(line):
            break
        elif fort_comment.match(line):
            continue
        elif fort_proc_def.match(line):
            parse_proc(file,line,abstract=True)
            dox_comments = []

def parse_type(file,line):
    global fort_class_used
    m = fort_type_def.match(line)
    typename = m.group('name0') or m.group('name1')
    type_added = add_type(typename)
    # type_added checks below prevent KeyError's in objects[]
    if type_added and 'ABSTRACT' in line.upper():
        objects[typename.lower()].abstract = True
        objects[typename.lower()].is_class = True
        fort_class_used = True
    extends_match = fort_type_extends_def.search(line)
    if type_added and extends_match:
        objects[typename.lower()].extends = extends_match.group(1)
        objects[typename.lower()].is_class = True
        fort_class_used = True
    # if type_added:
    #     print "{} extends: {}".format(typename, objects[typename.lower()].extends)
    # Move to end of type and parse type bound procedure definitions
    while True:
        line = file.readline()
        line = file.join_lines(line)
        if line == '':
            error("Unexpected end of file in TYPE " + typename)
            return
        elif line.upper().strip().startswith('END TYPE'):
            return
        tbp_match = fort_tbp_def.match(line)
        if type_added and tbp_match:
            attr_str = line.split('::')[0].upper()
            if 'POINTER' in attr_str:
                continue # Not a TBP
            if 'NOPASS' in attr_str:
                nopass = True
            else:
                nopass = False
            interface = tbp_match.group('interface')
            deferred = 'DEFERRED' in attr_str
            for tbp_def in line.split('::')[1].split(','):
                name = tbp_def.split('=>')[0].strip()
                proc = tbp_def.split('=>')[1].strip() if '=>' in tbp_def else name
                tbp = TypeBoundProcedure(name, proc, interface, deferred, nopass)
                objects[typename.lower()].add_tbp(tbp)


def parse_enum(file,line):
    """
    Parse enum definition
    """
    enums = []
    while True:
        line = file.readline()
        if line == '':
            print("Unexpected end of file in ENUM")
            return
        if line.strip().upper().startswith('END'):
            break
        else:
            if line.strip().upper().startswith('ENUMERATOR'):
                line = file.join_lines(line)
                try:
                    s = line.split('::')[1].split('!')[0]
                    if s.find('=')>=0:
                        print("Non-default enum values not supported")
                        enums = []
                        break
                    for enum in s.split(','):
                        if is_public(enum.strip()):
                            enums.append(enum.strip())
                except:
                    print("Problem parsing ENUMERATOR:", line)
    if len(enums) > 0:
        #print "Adding enum:", enums
        enumerations.append(enums)
    

def initialize_protection():
    global default_protection, private_names, public_names
    default_protection = PUBLIC
    private_names = set()
    public_names = set()


def parse_file(fname):
    global current_module, dox_comments, default_protection, private_names, public_names
    f = FileReader(fname)
    if not f.success:
        return 0
    current_module = ''
    initialize_protection()
    dox_comments = []
    while True:
        line = f.readline()
        if line == '':
            break
        elif fort_dox_comments.match(line):
            dox_comments = f.parse_comments(line)
            continue
        elif fort_comment.match(line):
            continue
        elif module_def.match(line) and 'PROCEDURE' not in line.upper():
            current_module = line.split()[1]
            #print 'MOD:', current_module
            dox_comments = []
            initialize_protection()
            module_proc_num = 1
        elif end_module_def.match(line):
            current_module = ''
        elif fort_type_def.match(line):
            #print line.split()[1]
            parse_type(f,line)
            dox_comments = []
        elif fort_proc_def.match(line):
            #print line.split()[1].split('(')[0]
            parse_proc(f,line)
            dox_comments = []
        elif fort_abstract_def.match(line):
            parse_abstract_interface(f,line)
            dox_comments = []
        elif line.strip().upper().startswith('PRIVATE'):
            if '::' not in line:
                default_protection = PRIVATE
            else:
                line = f.join_lines(line)
                for name in line.split('::')[1].split(','):
                    private_names.add(name.strip().lower())
        elif line.strip().upper().startswith('PUBLIC'):
            if '::' in line:
                line = f.join_lines(line)
                for name in line.split('::')[1].split(','):
                    public_names.add(name.strip().lower())
        elif integer_param_def.match(line):
            line = f.join_lines(line).split('!')[0]
            for param in line.split('::')[1].split(','):
                name,val = param.split('=')
                fort_integer_params[name.strip().upper()] = int( val.strip() )
        elif enum_def.match(line):
            parse_enum(f,line)
    return 1

def associate_procedures():
    """
    After collecting the global objects and procedures list,
    associate procedures with objects, where applicable
    """
    global fort_class_used
    def flag_native_args(proc):
        # Check for arguments to pass as native classes:
        for ipos,arg in enumerate(proc.arglist):
            if ipos>0 and arg.type.dt and not arg.type.array and arg.type.type.lower() in objects:
                arg.native = True

    for proc in procedures:
        # Associate methods
        if proc.method:
<<<<<<< HEAD
            if not proc.nopass:
                typename = proc.args_by_pos[1].type.type
                if typename.lower() in objects:
                    # print "Associating procedure:", typename +'.'+proc.name
                    objects[typename.lower()].procs.append(proc)
                    flag_native_args(proc)
                elif typename.lower() not in name_exclusions:
                    error("Method {} declared for unknown derived type {}".format(proc.name, typename))
            else: # nopass
                found = False
                # Note that this association does not respect the
                # Fortran namespace (USE definitions) for the TYPE
                # definition, so if multiple procedures have the same
                # name as the one used in the TBP definition, the
                # wrong one could get associated
                for obj in objects.values():
                    if proc.name.lower() in obj.tbps:
                        objects[obj.name.lower()].procs.append(proc)
                        found = True
                        break
                if not found:
                    error("Unable to associate NOPASS type bound procedure {}".format(proc.name))
=======
            typename = proc.arglist[0].type.type
            if typename.lower() in objects:
                # print "Associating procedure:", typename +'.'+proc.name
                objects[typename.lower()].procs.append(proc)
                flag_native_args(proc)
            elif typename.lower() not in name_exclusions:
                error("Method {} declared for unknown derived type {}".format(proc.name, typename))
>>>>>>> a038c536
        # Associate orphan functions with a dummy class
        elif (not opts.no_orphans) or proc.name.lower() in name_inclusions:
            if not orphan_classname.lower() in objects:
                objects[orphan_classname.lower()] = DerivedType(orphan_classname,orphan_class_comments)
            objects[orphan_classname.lower()].procs.append(proc)
            flag_native_args(proc)
            proc.in_orphan_class = True
    for proc in abstract_interfaces.values():
        # Tag procedure arguments as being inside abstract interface
        for arg in proc.args.values():
            arg.in_abstract = True
        # Flag native args for abstrat interfacs, which is necessary when writing the prototypes for the virtual methods
        flag_native_args(proc)
    # Flag all derived types that are passed using CLASS:
    for proc in procedures:
        for arg in proc.args.values():
            if arg.type.dt == 'CLASS':
                typename = arg.type.type.lower()
                if typename in objects:
                    objects[typename].is_class = True
                    fort_class_used = True
            

def write_cpp_dox_comments(file,comments,arglist=None,prefix=0):
    # /// Style
    #for c in comments:
    #    file.write(prefix*' ' + '/// ' + c + '\n')
    started = False
    # First write primary symbol comments
    for i,c in enumerate(comments):
        if i == 0:
            file.write(prefix*' ' + '/*! \\brief ' + c + '\n')
            started = True
        else:
            file.write(prefix*' ' + ' *  ' + c + '\n')
    # Write parameter argument comments if provided
    if arglist:
        for arg in arglist:
            if arg.fort_only():
                continue
            for i,c in enumerate(arg.comment):
                if started:
                    # If we add an empty line to an existing \param
                    # comment, that will make the rest a detailed
                    # comment, so don't do this with OPTIONAL and
                    # ARRAY
                    if i==0: #or not (c.split()[0] in special_param_comments):
                        file.write(prefix*' ' + ' *\n')
                    file.write(prefix*' ' + ' *  ')
                else:
                    file.write(prefix*' ' + '/*! ')
                    started = True
                if i==0:
                    file.write('\\param')
                    if arg.intent=='in':
                        file.write('[in]')
                    elif arg.intent=='out':
                        file.write('[out]')
                    file.write(' ' + arg.name + ' ')
                file.write(c + '\n')
    if started:
        file.write(prefix*' ' + '*/\n')


def c_arg_list(proc,bind=False,call=False,definition=True):
    """
    Return the C argument list as a string.  definition: defined as
    opposed to declared (prototype)
    """
    # dt check is necessary to handle orphan functions in the dummy class
    if (not call) and (proc.nargs == 0 or (not bind and proc.nargs==1 and proc.arglist[0].type.dt)):
        return 'void'
    string = ''
    # Pass "data_ptr" as first arg, if necessary. dt check is necessary to
    # handle orphan functions in the dummy class correctly
    if bind and call and proc.nargs>0 and proc.arglist[0].type.dt:
        string = 'data_ptr' if proc.arglist[0].type.dt=='TYPE' else '&class_data'        
        if proc.nargs==1:
            return string
        else:
            string = string + ', '
    # Add argument names and possibly types
    for ipos,arg in enumerate(proc.arglist):
        if (call or not bind) and ipos == 0 and arg.type.dt:
            # dt check above excludes the cases where this is an
            # orphan function in the dummy class
            continue
        # Print warning for derived types that are not in the
        # interface (i.e. can't be passed "natively").  These don't
        # get caught by fort_only, b/c it isn't aware of the object
        # list (the native property isn't assigned until
        # associate_procedures is run).  Can always exclude these args
        # from the arg list or add the derived type to the interface
        if (not arg.fort_only() and not bind and not call and definition) and (arg.type.dt and not arg.native and arg.type.type.upper()!='C_PTR'):
            error("Derived type argument {}::{} of procedure {} is not defined".format(arg.type.type, arg.name, proc.name))
        if arg.fort_only():
            # Hide from user -- requires special treatement for three of
            # the four cases
            if bind and call:
                if arg.type.hidden:
                    if arg.type.str_len.assumed:
                        # val stores the arg name of the string
                        # itself.  In wrapper code, length variable is
                        # declared as name+'_len__'
                        string = string + arg.type.str_len.val + '_len__'
                    else:
                        string = string + str(arg.type.str_len.val)
                elif arg.type.is_array_size or arg.type.is_matrix_size:
                    string = string + '&' + arg.name
                else:
                    string = string + 'NULL'
                if proc.has_args_past_pos(ipos,bind):
                    string = string + ', '
                continue
            elif not bind:
                continue
        if not call:
            # Prepend type spec
            if arg.type:
                if not bind and arg.type.matrix and not opts.no_fmat:
                    # Special matrix handling
                    if arg.intent=='in':
                        # const has to be handled separately for this case
                        string = string + 'const '
                    string = string + matrix_classname + '<' + arg.cpp_type(value=True) + '> *'
                elif arg.type.proc_pointer and bind and not call:
                    # Fortran function pointer in C prototype:
                    string = string + 'void* '
                elif not bind and arg.native:
                    string = string + arg.type.type + '* '
                elif not bind and arg.pass_by_val():
                    string = string + arg.cpp_type(value=True) + ' '
                elif not arg.type.dt and arg.type.vec:
                    if not bind and not opts.no_vector:
                        if arg.intent=='in':
                            # const is manually removed inside <>, so
                            # add it before the type declaration
                            string = string + 'const '
                        string = string + 'std::vector<' + remove_const(arg.cpp_type(value=True)) + '>* '
                    else:
                        string = string + arg.cpp_type() + ' '
                        if not opts.array_as_ptr:
                            # Chop of the * and add [] after the argname below
                            string = string[:-2] + ' '
                elif arg.type.type=='CHARACTER' and not bind and not arg.intent=='in':
                    string = string + string_object_type + ' *' # pass by ref not compat with optional
                else:
                    string = string + arg.cpp_type() + ' '
            else:
                raise FWTypeException(arg.type.type)
        # Change pass-by-value to reference for Fortran
        if call and bind and arg.pass_by_val():
            string = string + '&'
        # Native class arguments that are not optional need & before arg name
        if arg.type.dt=='CLASS' and call and arg.native and not (arg.optional and arg.cpp_optional):
            string = string + '&'
        # Add argument name -------------------------
        if arg.type.proc_pointer and not bind:
            # Arg name is already part of the C function pointer definition
            pass
        elif call and arg.type.proc_pointer:
            # Pass converted Fortran function pointer
            string = string + arg.name + ' ? &FORT_' + arg.name + ' : NULL'
        elif (bind or opts.no_vector) and not call and not arg.type.dt and arg.type.vec and not opts.array_as_ptr:
            string = string + arg.name + '[]'
        elif (not opts.no_vector) and call and not arg.type.dt and arg.type.vec:
            if arg.optional:
                string = string + arg.name + ' ? &(*' + arg.name + ')[0] : NULL'
            else:
                string = string + '&(*' + arg.name + ')[0]'
        else:
            string = string + arg.name
        # -------------------------------------------
        # Special string handling
        if call and arg.type.type=='CHARACTER' and not arg.intent=='inout':
            # For assumed-length intent(in) strings, no special
            # treatment needed here (we just pass along the character
            # array pointer)
            if not (arg.intent=='in' and arg.type.str_len.assumed):
                # Pass NULL if optional arg not present
                string = string + ' ? ' + arg.name + '_c__ : NULL'
        # Special handling for matrix arguments
        if call and arg.type.matrix and not opts.no_fmat:
            if arg.optional:
                string = string + ' ? ' + arg.name + '->data : NULL'
            else:
                string = string + '->data'
        # Special native handling of certain types:
        if call and arg.native:
            if arg.optional and arg.cpp_optional:
                if arg.type.dt == 'TYPE':
                    string = string + ' ? ' + arg.name + '->data_ptr : NULL'
                else:
                    string = string + ' ? &' + arg.name + '->class_data : NULL'
            else:
                if arg.type.dt == 'TYPE':
                    string = string + '->data_ptr'
                else:
                    string = string + '->class_data'
        elif not call and not bind and not definition and arg.cpp_optional:
            string = string + '=NULL'
        if proc.has_args_past_pos(ipos,bind):
            string = string + ', '
    return string
    
# TODO: clean up indent prefix: confusing for proc_pointer special treatment
def function_def_str(proc,bind=False,obj=None,call=False,dfrd_tbp=None,prefix='  '):
    """
    Return a string for a function declaration/definition/call.  There
    are four cases:
    -- C prototype declaration: bind
    -- Method declaration:      none
    -- Method definition:       obj
    -- C binding call:          bind, call

    dfrd_tbp points to corresponding deffered type bound procedure, if
    applicable.  This is needed because one abstract interface could
    be used for multiple TBP's, so can't identify the TBP just from
    the (abstract) procedure itself
    """
    s = ''
    # Add wrapper code for function pointers
    if call:
        declared_c_pointer = False
        for arg in proc.args.values():
            if arg.type.proc_pointer and not arg.fort_only():
                if not declared_c_pointer:
                    s = s + prefix + 'generic_fpointer c_pointer;\n'
                    declared_c_pointer = True
                s = s + prefix + 'c_pointer = (generic_fpointer) ' + arg.name + ';\n'
                s = s + prefix + 'long long FORT_' + arg.name + ';\n'
                s = s + prefix + 'if (' + arg.name + ') ' + mangle_name(fort_wrap_file,func_pointer_converter) + '(c_pointer' + ', &FORT_' + arg.name + ');\n'
    # Add wrapper code for strings
    if call:
        for arg in proc.args.values():
            if arg.type.type=='CHARACTER' and not arg.fort_only():
                if arg.type.str_len.assumed:
                    str_len = arg.name+'_len__'
                else:
                    str_len = str(arg.type.str_len.val)
                str_len_p1 = str_len + '+1'
                str_len_m1 = str_len + '-1'
            if arg.type.type=='CHARACTER' and not arg.fort_only() and arg.intent=='out':
                if arg.type.str_len.assumed:
                    # Make sure to initialize the str_length arg to 0,
                    # in case of a not-present optional, since a
                    # character array is statically declared with this
                    # length, even if the arg is not present (testing
                    # with gfortran indicates that in case of not
                    # present it passes 0 for the length)
                    s = s + prefix + 'fortran_charlen_t ' + arg.name + '_len__ = 0;\n'
                    s = s + prefix + 'if (' + arg.name + ') '+ arg.name + '_len__ = static_cast<fortran_charlen_t>('+ arg.name + '->length());\n'
                s = s + prefix + '// Declare memory to store output character data\n'
                s = s + prefix + 'char *' + arg.name + '_c__ = new char[' + str_len_p1 + '];\n'
                s = s + prefix + arg.name + '_c__[' + str_len + "] = '\\0';\n"
            elif arg.type.type=='CHARACTER' and not arg.fort_only() and arg.intent=='in':
                if arg.type.str_len.assumed:
                    s = s + prefix + 'int ' + arg.name + '_len__ = 0;\n'
                    s = s + prefix + 'if (' + arg.name + ') '+ arg.name+ '_len__ = static_cast<fortran_charlen_t>(strlen('+arg.name+')); // Protect Optional args\n'
                else:
                    s = s + prefix + '// Create C array for Fortran input string data\n'
                    s = s + prefix + 'char ' + arg.name + '_c__[' + str_len_p1 + '];\n'
                    s = s + prefix + 'if (' + arg.name + ') {\n'
                    s = s + prefix + '  strncpy(' + arg.name + '_c__, ' + arg.name + ', ' + str_len_p1 + '); ' +arg.name+'_c__['+str_len+'] = 0; // strncpy protects in case '+arg.name+' is too long\n'
                    s = s + prefix + '  for (size_t i=strlen('+arg.name+'_c__); i<'+str_len_p1+'; i++) '+arg.name+"_c__[i] = ' '; // Add whitespace for Fortran\n"
                    s = s + prefix + '}\n'
    # Add wrapper code for array size values
    if call:
        for arg in proc.args.values():
            if arg.type.is_array_size:
                s = s + prefix + 'int ' + arg.name + ' = static_cast<int>(' + proc.get_vec_size_parent(arg.name) + '->size());\n'
            elif arg.type.is_matrix_size:
                matrix_name, i = proc.get_matrix_size_parent(arg.name)
                size_method = ('num_rows()','num_cols()')[i]
                s = s + prefix + 'int ' + arg.name + ' = ' + matrix_name + '->' + size_method + ';\n'
    s = s + prefix
    # Make dummy class members static (so class doesn't need to be
    # instantiated).  Also make NOPASS methods static.
    if (proc.in_orphan_class or proc.nopass) and not bind and not call and not obj and not opts.global_orphans:
        s = s + 'static '        
    # Now write return type:
    if proc.retval:
        if call:
            if not proc.has_post_call_wrapper_code():
                s = s + 'return '
            else:
                # Save return value and return after wrapper code below
                s = s + proc.retval.cpp_type(value=True) + ' __retval = '
        else:
            s = s + proc.retval.cpp_type(value=True) + ' '
    elif not call:
        s = s + 'void '
    # Definition/declaration:
    if not bind:
        # Determine what the C++ method name will be
        if proc.nargs>=1 and proc.arglist[0].type.dt == 'CLASS' and proc.name.lower() in objects[proc.arglist[0].type.type.lower()].tbps:
            # This is a type bound procedure, so name may different
            # from procedure name
<<<<<<< HEAD
            method_name= objects[proc.args_by_pos[1].type.type.lower()].tbps[proc.name.lower()].name
        elif proc.nopass and proc.name.lower() in nopass_tbps:
            method_name = nopass_tbps[proc.name.lower()].name
=======
            method_name= objects[proc.arglist[0].type.type.lower()].tbps[proc.name.lower()].name
>>>>>>> a038c536
        elif dfrd_tbp:
            # proc is the abstract interface for a deferred tbp
            method_name = dfrd_tbp.name
        else:
            method_name= translate_name(proc.name)        
    if bind:
        s = s + mangle_name(proc.mod,proc.name)
    elif obj and not opts.global_orphans:
        s = s + obj.cname + '::' + method_name
    else:
        s = s + method_name
    s = s + '(' + c_arg_list(proc,bind,call,obj!=None) + ')'
    if not obj:
        s = s + ';'
    if call:
        for arg in proc.args.values():
            # Special string handling for after the call
            if arg.type.type=='CHARACTER' and not arg.fort_only() and arg.intent=='out':
                s = s + '\n'
                s = s + prefix + 'if ('+arg.name+') {\n'
                s = s + prefix + '  // Trim trailing whitespace and assign character array to string:\n'
                s = s + prefix + '  for (int i=' + str_len_m1 + '; ' + arg.name + "_c__[i]==' '; i--) " + arg.name + "_c__[i] = '\\0';\n"
                s = s + prefix + '  ' + arg.name + '->assign(' + arg.name + '_c__);\n  }\n'
                s = s + prefix + 'delete[] ' + arg.name + '_c__;'
        if proc.retval and proc.has_post_call_wrapper_code():
            s = s + '\n' + prefix + 'return __retval;'
    return s

def write_constructor(file,object,fort_ctor=None):
    """Write the c++ code for the constructor, possibly including a
    call to a Fortran ctor"""
    # Not used for dummy class with orphan functions
    if object.name==orphan_classname or object.abstract:
        return
    file.write('// Constructor:\n')
    file.write(object.cname + '::' + object.cname)# + '() {\n')
    if fort_ctor:
        file.write('(' + c_arg_list(fort_ctor,definition=True) + ')' )
    else:
        file.write('()')
    file.write(' {\n')
    file.write('  data_ptr = NULL;\n')
    # Allocate storage for Fortran derived type
    file.write('  ' + mangle_name(fort_wrap_file, 'allocate_' + object.name) + '(&data_ptr); // Allocate Fortran derived type\n')
    if object.is_class:
        # Class data must be set up before calling constructor, in
        # case constructor uses CLASS argument
        file.write('  class_data.vptr = &{0}; // Get pointer to vtab\n'.format(vtab_symbol(object.mod, object.name)))
        file.write('  class_data.data = data_ptr;\n')
    # If present, call Fortran ctor
    if fort_ctor:
        file.write(function_def_str(fort_ctor,bind=True,call=True) )
        file.write(' // Fortran Constructor\n')
        file.write('  initialized = true;\n')
    else:
        file.write('  initialized = false;\n')
    file.write('}\n\n')    

def write_destructor(file,object):
    """Write code for destructor"""
    if object.name==orphan_classname or object.abstract:
        return
    file.write('// Destructor:\n')
    file.write(object.cname + '::~' + object.cname + '() {\n')
    # Check for Fortran destructor
    for proc in object.procs:
        if proc.dtor:
            target = 'data_ptr' if proc.arglist[0].type.dt=='TYPE' else '&class_data'
            file.write('  ' + 'if (initialized) ' + mangle_name(proc.mod,proc.name) + '(' + target)
            # Add NULL for any optional arguments (only optional
            # arguments are allowed in the destructor call)
            for i in range(proc.nargs-1):
                file.write(', NULL')
            file.write('); // Fortran Destructor\n')
    # Deallocate Fortran derived type
    file.write('  ' + mangle_name(fort_wrap_file,'deallocate_'+object.name) + '(data_ptr); // Deallocate Fortran derived type\n')
    file.write('}\n\n')    

def write_class(object):

    # Skip over objects in the exclusion list:
    if object.name.lower() in name_exclusions:
        return

    # First write header file:
    file = open( include_output_dir+'/' + object.cname + '.h', 'w')
    file.write(HEADER_STRING + '\n')
    file.write('#ifndef ' + object.cname.upper() + '_H_\n')
    file.write('#define ' + object.cname.upper() + '_H_\n\n')

    # Write the DLLEXPORT macro into each individual header instead of putting it in a top-level header, since this makes it easier to process with Swig
    file.write(DLLEXPORT_MACRO + '\n\n')
    
    if SWIG:
        # Needs to be before the include's in the case of swig -includeall
        file.write('\n#ifndef SWIG // Protect declarations from SWIG\n')
    file.write('#include <cstdlib>\n') # Needed for NULL
    if not opts.no_vector:
        file.write('#include <vector>\n')
    file.write('#include "' + misc_defs_filename + '"\n')
    includes = get_native_includes(object)
    if object.name in includes:
        includes.remove(object.name) # Remove self
    for include in includes:
        if include.startswith('<'):
            file.write('#include ' + include + '\n')
        else:
            file.write('#include "' + translate_name(include) + '.h"\n')
    # Declare external vtab data
    if object.is_class:
        file.write('\n// Declare external vtab data:\n')
        file.write('extern int {0}; // int is dummy data type\n'.format(vtab_symbol(object.mod, object.name)))
    # C Bindings
    file.write('\nextern "C" {\n')
    # Write bindings for allocate/deallocate funcs
    if object.name!=orphan_classname and not object.abstract:
        file.write('  void ' + mangle_name(fort_wrap_file, 'allocate_'+object.name) + '(ADDRESS *caddr);\n')
        file.write('  void ' + mangle_name(fort_wrap_file, 'deallocate_'+object.name) + '(ADDRESS caddr);\n')
    for proc in object.procs:
        file.write(function_def_str(proc,bind=True) + '\n')
    file.write('}\n')

    if SWIG:
        file.write('#endif // SWIG\n')
    file.write('\n')
    
    if not opts.global_orphans:
        write_cpp_dox_comments(file,object.comment)
        file.write('class DLLEXPORT ' + object.cname + ' ')
        if object.extends:
            file.write(': public ' + object.extends + ' ')
        file.write('{\n\n')
        if object.abstract:
            file.write('protected:\n  // {0} can not be instantiated\n  {0}() {{}}\n\n'.format(object.cname))
        file.write('public:\n')
    # Constructor:
    fort_ctors = object.ctor_list()
    if fort_ctors:
        for fort_ctor in fort_ctors:
            write_cpp_dox_comments(file,fort_ctor.comment,fort_ctor.arglist)
            file.write('  ' + object.cname + '(' + c_arg_list(fort_ctor,bind=False,call=False,definition=False) + ');\n')
    elif not object.name==orphan_classname and not object.abstract:
        # Don't declare default constructor (or destructor, below) for
        # the dummy class
        file.write('  ' + object.cname + '();\n')
    # Desctructor:
    if not object.name==orphan_classname:
        if object.abstract:
            file.write('  virtual ~' + object.cname + '() {}\n\n')
        else:
            file.write('  ~' + object.cname + '();\n\n')
    # Method declarations
    for proc in object.procs:
        # dtors are automatically called by C++ destructor.  A
        # separate function is not created by default, but can be
        # enabled by adding an %include for the dtor
        if proc.ctor or (proc.dtor and not proc.name.lower() in name_inclusions):
            continue
        write_cpp_dox_comments(file,proc.comment,proc.arglist)
        file.write(function_def_str(proc) + '\n\n')
    # Check for pure virtual methods (which have no directly
    # associated procedure)
    for tbp in object.tbps.values():
        # C++ doesn't support static virtual methods, so don't write DEFERRED, NOPASS methods into the C++ wrapper
        if tbp.deferred and not tbp.nopass:
            # Note: this lookup doesn't respect the module USE
            # hierarchy and could potentially point to wrong
            # abstract_interfaces if the project contains multiple
            # abstract_interfaces with different names, in different
            # modules
            if tbp.interface not in abstract_interfaces:
                error('abstract interface {0} for type bound procedure {1} not found (may not be interoperable)'.format(tbp.interface, tbp.name))
            else:
                file.write('  virtual ' + function_def_str(abstract_interfaces[tbp.interface], dfrd_tbp=tbp, prefix='')[:-1] + ' = 0;\n\n')
    #file.write('\nprivate:\n')
    if object.name!=orphan_classname and not object.extends:
        file.write('  ADDRESS data_ptr;\n')
        if object.is_class:
            file.write('  FClassContainer class_data;\n')
        file.write('\nprotected:\n')
        file.write('  bool initialized;\n')
    if not opts.global_orphans:
        file.write('};\n\n')
    if object.name == orphan_classname:
        # Write out constant/enum defs inside a class def.  For now,
        # this small class def piggybacks off the orphan class header
        # file.  When wrapping in Swig for Python, it makes no
        # difference, since the __init__ file brings in everything in
        # this module
        if len(enumerations) > 0:
            file.write('class ' + constants_classname + ' {\n')
            file.write('public:\n')
            for enum_set in enumerations:
                file.write('  enum { ')
                for i,enum in enumerate(enum_set):
                    file.write('{0}{1}'.format(enum,', ' if i+1<len(enum_set) else ''))
                file.write(' };\n')
            file.write('};\n\n')
    file.write('#endif /* ' + object.cname.upper() + '_H_ */\n')
    file.close()


    # Write method code to cpp file
    file = open( code_output_dir+'/' + object.cname + '.cpp', 'w')
    file.write(HEADER_STRING + '\n')
    if stringh_used:
        file.write('#include <cstring> // For strcpy\n')
    file.write('#include "' + object.cname + '.h"\n\n')
    # Constructor(s):
    if fort_ctors:
        for fort_ctor in fort_ctors:
            write_constructor(file,object,fort_ctor)
    else:
        write_constructor(file,object)
    # Destructor
    write_destructor(file,object)
    
    # Other methods:
    for proc in object.procs:
        if proc.ctor or (proc.dtor and not proc.name.lower() in name_inclusions):
            continue
        file.write(function_def_str(proc,obj=object,prefix='') + ' {\n')
        if proc.dtor:
            file.write('  if (initialized) ')
        file.write(function_def_str(proc,bind=True,call=True,prefix='  ') + '\n')
        if proc.dtor:
            file.write('  initialized = false;\n')
        elif proc.name.lower().startswith('new_'):
            file.write('  initialized = true;\n')
        file.write('}\n\n')

    file.close()

def get_native_includes(object):
    """
    After method association, check which native types an object uses
    and return a corresponding string list of include file

    This will also add the include needed for inheritance
    """
    includes = set()
    for proc in object.procs:
        for argname,arg in proc.args.items():
            if arg.native:
                includes.add(arg.type.type)
            if arg.type.matrix and not opts.no_fmat:
                includes.add(matrix_classname)
            if arg.type.type=='CHARACTER' and arg.intent!='in':
                if opts.std_string:
                    # The use of angle brackets is handled specially
                    # in the output code
                    includes.add('<string>')
                else:
                    includes.add(string_classname)
    # For inheritance:
    if object.extends:
        includes.add(object.extends)
    return includes

def write_global_header_file():
    f = open(include_output_dir+'/' + opts.main_header + '.h','w')
    f.write(HEADER_STRING + '\n')
    for obj in objects.values():
        f.write('#include "' + translate_name(obj.name) + '.h"\n')
    if matrix_used:
        f.write('#include "' + matrix_classname + '.h"\n')
    f.write('\n')
    f.close()


def write_misc_defs():
    f = open(include_output_dir+'/' + misc_defs_filename, 'w')
    f.write(HEADER_STRING + '\n')
    f.write('#ifndef ' + misc_defs_filename.upper()[:-2] + '_H_\n')
    f.write('#define ' + misc_defs_filename.upper()[:-2] + '_H_\n\n')

    f.write("""#if __GNUC__ > 7
#include <cstdlib>
typedef std::size_t fortran_charlen_t;
#else
typedef int fortran_charlen_t;
#endif\n\n""")

    f.write('typedef void(*generic_fpointer)(void);\n')
    f.write('typedef void* ADDRESS;\n\n')
    if fort_class_used:
        f.write('struct FClassContainer {\n  ADDRESS data;\n  ADDRESS vptr;\n};\n\n')
    f.write('extern "C" {\n')
    if compiler == 'g95':
        f.write('  /* g95_runtime_start and stop are supposed to be called\n')
        f.write('     to start and stop the g95 runtime engine, but I have not\n')
        f.write('     had any problems when leaving them out.  The only thing\n')
        f.write('     I have noticed is that a bunch of "still reachable" memory\n')
        f.write('     reported by valgrind goes away when a g95_runtime_stop call\n')
        f.write('     is used */\n')
        f.write('  void g95_runtime_start(int narg, char* args[]);\n')
        f.write('  void g95_runtime_stop(void);\n\n')
    if proc_pointer_used:
        f.write('  void ' + mangle_name(fort_wrap_file,func_pointer_converter) + '(generic_fpointer c_pointer, void* fortran_pointer);\n')
    f.write('}\n')
    f.write('\n#endif /* ' + misc_defs_filename.upper()[:-2] + '_H_ */\n')
    f.close()

def write_matrix_class():
    if not matrix_used:
        return
    comments = ['A templated class for working with Matrices that store data', 'internally in Fortran order.', '', 'From C++, the data are accessed in the natural order, using', '<tt>x(row,column)</tt> notation, starting with base index 0']
    
    f = open(include_output_dir+'/' + matrix_classname + '.h', 'w')
    f.write(HEADER_STRING + '\n')
    f.write('#ifndef ' + matrix_classname.upper() + '_H_\n')
    f.write('#define ' + matrix_classname.upper() + '_H_\n\n')
    f.write('#include <cstdlib>\n#include <cassert>\n\n')
    write_cpp_dox_comments(f, comments)
    f.write('template <class T>\nclass ' + matrix_classname + '{\n\n')
    f.write('  int nrows, ncols;\n\npublic:\n\n  ')
    f.write('  T *data;\n\n')
    write_cpp_dox_comments(f, ['Create a matrix with m rows and n columns'])
    f.write('  ' + matrix_classname + '(int m, int n) {\n')
    f.write('    data = NULL;\n    assert(m>0 && n>0);\n    nrows=m; ncols=n;\n')
    f.write('    data = (T*) calloc( m*n, sizeof(T) );\n  }\n\n')
    f.write('  ~' + matrix_classname + '() { if(data) free(data); }\n\n')
    write_cpp_dox_comments(f, ['Provides element access via the parentheses operator.','','The base index is 0'])
    f.write('  T& operator()(int i, int j) {\n')
    f.write('    assert( i>=0 && i<nrows && j>=0 && j<ncols );\n')
    f.write('    // i--; j--; // Adjust base\n')
    f.write('    return data[j*nrows+i];\n  }\n\n')
    write_cpp_dox_comments(f, ['Get number of rows'])
    f.write('  inline int num_rows(void) const { return nrows; }\n\n')
    write_cpp_dox_comments(f, ['Get number of columns'])
    f.write('  inline int num_cols(void) const { return ncols; }\n\n')
    f.write('};\n\n')
    f.write('#endif /* ' + matrix_classname.upper() + '_H_ */\n')
    f.write('\n\n// Local Variables:\n// mode: c++\n// End:\n')
    f.close()

def write_string_class():
    """When the option --no-std-string is used, create a wrapper class with similar functionality.
    
    The reason for doing this is it can work around some C++ library
    conflicts on Windows when linking programs against e.g. Java or Qt
    libraries.

    Separate code and header files are used for this class, since it
    is not a template class.
    """
    if not string_class_used:
        return

    # Header files:
    comments = ['Simple wrapper class for handling dynamic allocation of string data','','Used by FortWrap to handle wrapping of character output arguments.  Emulates some of the basic functionality of std::string, but can be used as a way to remove dependency on std::string and avoid C++ library conflicts in some cases']

    f = open(include_output_dir+'/' + string_classname + '.h', 'w')
    f.write(HEADER_STRING + '\n')
    f.write('#ifndef ' + string_classname.upper() + '_H_\n')
    f.write('#define ' + string_classname.upper() + '_H_\n\n')

    f.write(DLLEXPORT_MACRO + '\n\n')
    
    f.write('#include <cstdlib>\n#include <cstring>\n\n')
    write_cpp_dox_comments(f, comments)
    body = """\
class DLLEXPORT $CLASSNAME{
  size_t length_;
  char* data_;
  
 public:

  $CLASSNAME();

  $CLASSNAME(size_t length);

  ~$CLASSNAME();

  size_t length(void);

  void resize(size_t length);

  void assign(const char* s);

  int compare(const char* s) const;

  char* data(void);

  char* c_str(void);
};
""".replace('$CLASSNAME', string_classname)
    f.write(body)
    f.write('\n\n')
    f.write('#endif /* ' + string_classname.upper() + '_H_ */\n')
    f.write('\n\n// Local Variables:\n// mode: c++\n// End:\n')
    f.close()
    
    # Code file:
    f = open(include_output_dir+'/' + string_classname + '.cpp', 'w')
    f.write(HEADER_STRING + '\n')
    
    f.write('#include "' + string_classname + '.h"\n\n')
    body = """\
$CLASSNAME::$CLASSNAME() : length_(0), data_(NULL) {}

$CLASSNAME::$CLASSNAME(size_t length) : length_(length), data_(NULL) {
  if (length>0) data_ = (char*) calloc(length+1, sizeof(char));
}

$CLASSNAME::~$CLASSNAME() { if(data_) free(data_); }

size_t $CLASSNAME::length(void) { return length_; }

void $CLASSNAME::resize(size_t length) {
  if (data_) free(data_);
  data_ = (char*) calloc(length+1, sizeof(char));
  length_ = length;
}

void $CLASSNAME::assign(const char* s) {
  length_ = strlen(s);
  resize(length_);
  strncpy(data_, s, length_);
}

int $CLASSNAME::compare(const char* s) const {
  return strncmp(data_, s, length_);
}

char* $CLASSNAME::data(void) { return data_; }

char* $CLASSNAME::c_str(void) { return data_; }
""".replace('$CLASSNAME', string_classname)
    f.write(body)
    f.close()
    
def write_fortran_wrapper():
    """
    Write the Fortran code for allocating/deallocating Fortran derived
    types from C pointers
    """
    # TODO: fix hack for testing whether we need to write this file
    # Hack: check for real (non-orphan) methods
    count = 0
    for obj in objects.values():
        if obj.name != orphan_classname:
            count += 1
    if count == 0 and not proc_pointer_used:
        return
    # Build list of modules we need to USE
    use_mods = set()
    for obj in objects.values():
        if obj.name != orphan_classname:
            use_mods.add(obj.mod)
    f = open(fort_output_dir+'/' + fort_wrap_file + '.f90', "w")
    #f.write(HEADER_STRING + '\n') # Wrong comment style
    f.write('MODULE ' + fort_wrap_file + '\n\n')
    # USE the necessary modules:
    for mod in use_mods:
        f.write('USE ' + mod + '\n')
    f.write('USE ISO_C_BINDING\n\nCONTAINS\n\n')
    if proc_pointer_used:
        f.write('  SUBROUTINE '+func_pointer_converter+'(cpointer,fpointer)\n')
        f.write('    USE ISO_C_BINDING\n')
        f.write('    TYPE(C_FUNPTR), VALUE :: cpointer\n')
        f.write('    PROCEDURE(), POINTER :: fpointer\n')
        f.write('    CALL C_F_PROCPOINTER(cpointer,fpointer)\n')
        f.write('  END SUBROUTINE '+func_pointer_converter+'\n\n')
    for obj in objects.values():
        if obj.name == orphan_classname or obj.abstract:
            continue
        cptr = obj.name + '_cptr'
        fptr = obj.name + '_fptr'
        # Write allocate function
        f.write(' SUBROUTINE allocate_' + obj.name + '(' + cptr + ')\n')
        f.write('    TYPE (C_PTR) :: ' + cptr + '\n\n')
        f.write('    TYPE (' + obj.name + '), POINTER :: ' + fptr + '\n\n')
        f.write('    ALLOCATE( ' + fptr + ' )\n')
        f.write('    ' + cptr + ' = C_LOC(' + fptr + ')\n')
        f.write('  END SUBROUTINE allocate_' + obj.name + '\n\n')
        # Write deallocate function
        f.write(' SUBROUTINE deallocate_' + obj.name + '(' + cptr + ')\n')
        f.write('    TYPE (C_PTR), VALUE :: ' + cptr + '\n\n')
        f.write('    TYPE (' + obj.name + '), POINTER :: ' + fptr + '\n\n')
        f.write('    CALL C_F_POINTER(' + cptr + ', ' + fptr + ')\n')
        f.write('    DEALLOCATE( ' + fptr + ' )\n')
        f.write('  END SUBROUTINE deallocate_' + obj.name + '\n\n')        
    f.write('END MODULE ' + fort_wrap_file + '\n')
                

def clean_directories():
    """
    Remove old files from output directories before writing new ones
    """
    files = set()
    files = files.union( set( glob.glob(code_output_dir+'/*.cpp') ) )
    files = files.union( set( glob.glob(code_output_dir+'/*.o') ) )
    files = files.union( set( glob.glob(include_output_dir+'/*.h') ) )
    files = files.union( set( glob.glob(fort_output_dir+'/*.f90') ) )
    files = files.union( set( glob.glob(fort_output_dir+'/*.o') ) )
    for f in files:
        os.remove(f)
        

def internal_error():
    sys.stderr.write('FortWrap internal error encountered\n\n')
    sys.stderr.write('Please submit a bug report to mcfarljm@gmail.com which includes the error log\n'+ERROR_FILE_NAME+' and the Fortran source code being wrapped\n')
    f = open(ERROR_FILE_NAME,'w')
    f.write('FortWrap version ' + VERSION + '\n')
    f.write('Platform: ' + sys.platform + '\n\n')
    traceback.print_exc(file=f)
    f.close()
    sys.exit(1)


# Class for parsing the configuration file
class ConfigurationFile(object):
    def __init__(self,fname):
        self.fname = fname
        if fname:
            try:
                self.f = open(fname)
            except:
                error("Error opening interface file: " + fname)
                return
            self.process()

    def process(self):
        global name_exclusions, name_inclusions, name_substitutions, ctor_def, dtor_def
        for line_num,line in enumerate(self.f):
            if not line.startswith('%'):
                continue
            words = [w.lower() for w in line.split()]
            if words[0] == '%ignore':
                if len(words) == 2:
                    name_exclusions.add( words[1] )
                else:
                    self.bad_decl(line_num+1)
                    continue
            elif words[0] == '%hide':
                if len(words) == 3:
                    proc_arg_exclusions.add( tuple(words[1:]) )
                else:
                    self.bad_decl(line_num+1)
                    continue
            elif words[0] == '%include':
                if len(words) == 2:
                    name_inclusions.add( words[1] )
                else:
                    self.bad_decl(line_num+1)
                    continue
            elif words[0] == '%rename':
                if len(words) == 3:
                    # Note: want new C++ name to preserve case
                    new_name = line.split()[2]
                    name_substitutions[words[1]] = new_name
                else:
                    self.bad_decl(line_num+1)
                    continue
            elif words[0] == '%pattern':
                if len(words) == 2 or len(words) == 3:
                    if len(words) == 2:
                        replace_pattern = ''
                    else:
                        # Note: want new C++ name to preserve case
                        replace_pattern = line.split()[2]
                    match_pattern = words[1]
                    pattern_substitutions.append((re.compile(match_pattern, re.IGNORECASE), replace_pattern))
                else:
                    self.bad_decl(line_num+1)
                    continue
            elif words[0] == '%ctor':
                ctor_def = re.compile(line.strip().split('%ctor ')[1], re.IGNORECASE)
            elif words[0] == '%dtor':
                dtor_def = re.compile(line.strip().split('%dtor ')[1], re.IGNORECASE)
            else:
                error("Unrecognized declaration in interface file: {}".format(words[0]))
                
    def bad_decl(self,line_num):
        error("{}, line {} <-- bad declaration".format(self.fname, line_num))


# Class for parsing command line options
class Options(object):
    def __init__(self):
        self.parse_args()
        self.check_args()
        self.assign_globals()
    
    def parse_args(self):
        """Use argparse to parse command arguments"""

        parser = argparse.ArgumentParser(prog='fortwrap')
        parser.add_argument('-v','--version', action='version', version='%(prog)s '+VERSION)
        parser.add_argument('files', nargs='*', help='files to process')
        parser.add_argument('-n', '--dry-run', action='store_true', help='run parser but do not generate any wrapper code (dry run)')
        parser.add_argument('-c', '--compiler', default=compiler, choices=['gfortran','g95'], help='use name mangling for Fortran compiler COMPILER.  Only supports g95 and gfortran (Default=%(default)s)')
        parser.add_argument('-g','--glob', action='store_true', help='wrap source files found in current directory')
        parser.add_argument('-d','--directory', default='.', help='output generated wrapper code to DIRECTORY')
        parser.add_argument('--file-list', help='Read list of Fortran source files to parser from file FILE_LIST.  The format is a newline-separated list of filenames with full or relative paths.')
        parser.add_argument('-i', '--config-file', help='read interface configuration file CONFIG_FILE')
        parser.add_argument('--no-vector', action='store_true', help='wrap 1-D array arguments as C-style arrays instead of C++ std::vector containers')
        parser.add_argument('--no-fmat', action='store_true', help='do not wrap 2-D array arguments with the FortranMatrix type')
        parser.add_argument('--array-as-ptr', action='store_true', help="wrap 1-D arrays with '*' instead of '[]'.  Implies --no-vector")
        parser.add_argument('--no-std-string', action='store_true', help='wrap character outputs using a wrapper class instead of std::string')
        parser.add_argument('--dummy-class', default='FortFuncs', help='use DUMMY_CLASS as the name of the dummy class used to wrap non-method procedures')
        parser.add_argument('--global-funcs', action='store_true', help='wrap non-method procedures as global functions instead of static methods of a dummy class')
        parser.add_argument('--no-orphans', action='store_true', help='do not by default wrap non-method procedures.  They can still be wrapped by using %%include directives')
        parser.add_argument('--no-W-not-wrapped', action='store_true', help='do not warn about procedures that were not wrapped')
        parser.add_argument('--main-header', default='FortWrap', help='Use MAIN_HEADER as name of the main header file (default=%(default)s)')
        parser.add_argument('--constants-class', default='FortConstants', help='use CONSTANTS_CLASS as name of the class for wrapping enumerations (default=%(default)s)')
        # Not documenting, as this option could be dangerous, although it is
        # protected from -d.  help='remove all wrapper-related files from
        # wrapper code directory before generating new code.  Requires -d.
        # Warning: this deletes files.  Use with caution and assume it will
        # delete everything in the wrapper directory'
        parser.add_argument('--clean', action='store_true', help=argparse.SUPPRESS)

        parser.parse_args(namespace=self)

    def check_args(self):
        """Additional validity checking an value setting not done automatically by argparse"""
        if self.directory != '.':
            if not os.path.isdir(self.directory):
                error('Directory does not exist: ' + self.directory)
                sys.exit(2)
        if self.clean and self.directory=='.':
            error('Cleaning wrapper code output dire requires -d')
            sys.exit(2)

        if self.array_as_ptr:
            self.no_vector = True

        self.global_orphans = self.global_funcs
        self.std_string = not self.no_std_string
        self.warn_not_wrapped = not self.no_W_not_wrapped
        if self.main_header != 'FortWrap':
            self.main_header = self.main_header.split('.h')[0]

    def assign_globals(self):
        """Assign certain options to global variables"""
        global code_output_dir, include_output_dir, fort_output_dir, string_object_type, constants_classname, compiler, orphan_classname, file_list

        file_list = self.files
        compiler = self.compiler
        orphan_classname = self.dummy_class

        if self.directory != '.':
            code_output_dir = self.directory
            include_output_dir = self.directory
            fort_output_dir = self.directory

        if self.no_std_string:
            string_object_type = string_classname

        constants_classname = self.constants_class



# COMMANDS ==========================================

if __name__ == "__main__":

    try:

        file_list = []

        opts = Options()

        configs = ConfigurationFile(opts.config_file)

        if opts.clean:
            clean_directories()

        if opts.file_list:
            try:
                f = open(opts.file_list)
            except IOError:
                error('Unable to open file list: ' + opts.file_list)
                sys.exit(3)
            for line in f:
                if not line.strip().startswith('#') and re.search('\w', line):
                    file_list.append( line.strip() )
            f.close()
            print("LOADED", len(file_list), 'FILES FROM LIST')

        if opts.glob:
            file_list += glob.glob('*.[fF]90')

        if not file_list:
            error("No source files")
            sys.exit(3)

        fcount = 0  # Counts valid files
        for f in file_list:
            fcount += parse_file(f)
        if fcount==0:
            error("No source files")
            sys.exit(3)

        if opts.warn_not_wrapped and len(not_wrapped) > 0:
            warning("Some procedures not wrapped:\n " + '\n '.join(not_wrapped))

        # Prevent writing any files if there is nothing to wrap
        if len(procedures)==0:
            error("No procedures to wrap")
            sys.exit(4)

        associate_procedures()

        if opts.dry_run:
            sys.exit(0)

        for obj in objects.values():
            write_class(obj)

        write_global_header_file()
        write_misc_defs()
        write_matrix_class()
        if not opts.std_string:
            write_string_class()
        write_fortran_wrapper()

        if fort_class_used:
            warning("support for wrapping abstract types and type extension is experimental")

        sys.exit(0)

    except SystemExit:
        # Raised by sys.exit
        raise

    except:
        internal_error()<|MERGE_RESOLUTION|>--- conflicted
+++ resolved
@@ -438,15 +438,11 @@
     def __init__(self,name,args,method,retval=None,comment=None,nopass=False):
         self.name = name
         self.args = args # By name
-<<<<<<< HEAD
         self.method = method # None, 't' (TYPE), 'c' (CLASS)
         self.retval = retval
         self.comment = comment
         self.nopass = nopass
 
-        self.args_by_pos = collections.OrderedDict()
-=======
->>>>>>> a038c536
         self.nargs = len(args)
         self.mod = current_module
         self.num = module_proc_num
@@ -1104,9 +1100,8 @@
     for proc in procedures:
         # Associate methods
         if proc.method:
-<<<<<<< HEAD
             if not proc.nopass:
-                typename = proc.args_by_pos[1].type.type
+                typename = proc.arglist[0].type.type
                 if typename.lower() in objects:
                     # print "Associating procedure:", typename +'.'+proc.name
                     objects[typename.lower()].procs.append(proc)
@@ -1127,15 +1122,6 @@
                         break
                 if not found:
                     error("Unable to associate NOPASS type bound procedure {}".format(proc.name))
-=======
-            typename = proc.arglist[0].type.type
-            if typename.lower() in objects:
-                # print "Associating procedure:", typename +'.'+proc.name
-                objects[typename.lower()].procs.append(proc)
-                flag_native_args(proc)
-            elif typename.lower() not in name_exclusions:
-                error("Method {} declared for unknown derived type {}".format(proc.name, typename))
->>>>>>> a038c536
         # Associate orphan functions with a dummy class
         elif (not opts.no_orphans) or proc.name.lower() in name_inclusions:
             if not orphan_classname.lower() in objects:
@@ -1434,13 +1420,9 @@
         if proc.nargs>=1 and proc.arglist[0].type.dt == 'CLASS' and proc.name.lower() in objects[proc.arglist[0].type.type.lower()].tbps:
             # This is a type bound procedure, so name may different
             # from procedure name
-<<<<<<< HEAD
-            method_name= objects[proc.args_by_pos[1].type.type.lower()].tbps[proc.name.lower()].name
+            method_name= objects[proc.arglist[0].type.type.lower()].tbps[proc.name.lower()].name
         elif proc.nopass and proc.name.lower() in nopass_tbps:
             method_name = nopass_tbps[proc.name.lower()].name
-=======
-            method_name= objects[proc.arglist[0].type.type.lower()].tbps[proc.name.lower()].name
->>>>>>> a038c536
         elif dfrd_tbp:
             # proc is the abstract interface for a deferred tbp
             method_name = dfrd_tbp.name
