#!/usr/bin/env python

# Copyright (c) 2010 John McFarland

# This program is licensed under the MIT license.  See LICENSE.txt

# Author: John McFarland

# This program will parse a selected set of Fortran source files and
# write C++ code to wrap the Fortran derived types in C++ classes

# Run fortwrap.py -h for usage information

from __future__ import print_function
# These imports were added by futurize.  In Python 2, the builtins
# module requires the "future" package.  These imports allow python 2
# to use the newer versions of the functions.  However, the code will
# still work in Python 2 without these, so we can ignore the import
# error.
try:
    from builtins import str
    from builtins import range
    from builtins import object
    # Not automatically added by future:
    from builtins import dict # If available, enable efficient iteration in Python 2.  Another option would be to use itervalues from six.
except ImportError:
    # Get here with a Python 2 that does not have the future package.
    # However, fortwrap will still work
    pass
import argparse
import re
import glob
from datetime import date
import sys
import os
import traceback


VERSION = '2.3.0'


# SETTINGS ==========================================

# Default Fortran compiler.  Can be overridden by command option
compiler = 'gfortran'

ERROR_FILE_NAME = 'FortWrap-error.txt'

code_output_dir = '.'
include_output_dir = '.'
fort_output_dir = '.'

HEADER_STRING = '/* This source file automatically generated on ' + str(date.today()) + ' using \n   FortWrap wrapper generator version ' + VERSION + ' */\n'

func_pointer_converter = 'convert_c_funcpointer'

misc_defs_filename = 'InterfaceDefs.h'
matrix_classname = 'FortranMatrix'
string_classname = 'FortranString'

orphan_classname = 'FortFuncs'
orphan_class_comments = ['Wrapper class for Fortran routines that do not operate on a derived type']
constants_classname = 'FortConstants'

fort_wrap_file = 'CppWrappers'
SWIG = True  # Whether or not to include preprocessor defs that will
             # be used by swig

# Macros to define DLLEXPORT, needed with MSC compiler
DLLEXPORT_MACRO = """#ifdef _MSC_VER
#define DLLEXPORT __declspec(dllexport)
#else
#define DLLEXPORT
#endif"""

# ===================================================


# REGULAR EXPRESSIONS ===============================

fort_type_def = re.compile(r'\s*TYPE(\s+(?P<name0>[a-z]\w*)|.*::\s*(?P<name1>[a-z]\w*))', re.IGNORECASE)
fort_type_extends_def = re.compile(r'EXTENDS\s*\(\s*([a-z]\w*)\s*\)', re.IGNORECASE)
fort_tbp_def = re.compile(r'\s*PROCEDURE\s*(\(\s*(?P<interface>[a-z]\w*)\))?.*::', re.IGNORECASE)

fort_proc_def = re.compile(r'\s*(RECURSIVE)?\s*(SUBROUTINE|FUNCTION)\s+\S+\(', re.IGNORECASE)
fort_end_proc = re.compile(r'\s*END\s*(SUBROUTINE|FUNCTION)', re.IGNORECASE)
fort_end_interface = re.compile(r'\s*END\s*INTERFACE', re.IGNORECASE)
fort_comment = re.compile('\s*!')
fort_contains = re.compile(r'\s*CONTAINS\s*$', re.IGNORECASE)

# Data types
primitive_data_str = '(INTEGER|REAL|DOUBLE PRECISION|LOGICAL|CHARACTER|INT|COMPLEX)(\s*(\*(?P<old_kind_spec>[0-9]+)|\(\s*((KIND|len)\s*=)?\s*(?P<kind_spec>(\w+|\*))\s*\)))?'
primitive_data = re.compile(primitive_data_str,re.IGNORECASE)
fort_data_str = r'\s*(' + primitive_data_str + '|(?P<dt_mode>TYPE|CLASS)\s*\((?P<dt_spec>\S*)\)|PROCEDURE\s*\((?P<proc_spec>\S*)\))'
fort_data = re.compile(fort_data_str,re.IGNORECASE)
fort_data_def = re.compile(fort_data_str + '\s*(?P<attributes>,.*)?::',re.IGNORECASE)
optional_def = re.compile('OPTIONAL', re.IGNORECASE)
byval_def = re.compile('VALUE', re.IGNORECASE)
allocatable_def = re.compile('ALLOCATABLE',re.IGNORECASE)
fort_pointer_def = re.compile('POINTER',re.IGNORECASE)
# CLASS: not yet supported, but print warnings
fort_class_data_def = re.compile(r'\s*CLASS\s*\(\S*\).*::',re.IGNORECASE)

module_def = re.compile(r'\s*MODULE\s+\S',re.IGNORECASE)
end_module_def = re.compile(r'\s*END\s+MODULE',re.IGNORECASE)
# INT below is used to represent the hidden length arguments, passed by value
fort_dox_comments = re.compile(r'\s*!\>')
fort_dox_inline = re.compile(r'\s*\w+.*!\<')
result_name_def = re.compile(r'.*RESULT\s*\(\s*(\w+)\s*\)',re.IGNORECASE)
intent_in_def = re.compile(r'.*INTENT\s?\(\s*IN\s*\)',re.IGNORECASE)
intent_out_def = re.compile(r'.*INTENT\s?\(\s*OUT\s*\)',re.IGNORECASE)
fort_abstract_def = re.compile(r'\s*ABSTRACT\s+INTERFACE',re.IGNORECASE)
integer_param_def = re.compile(r'\s+INTEGER,\s+PARAMETER\s+::',re.IGNORECASE)
# Regular expression to break up arguments.  This is needed to handle
# multi-dimensional arrays (e.g. A(m,n)).  It uses a negative
# lookahead assertion to exclude commas inside the array definition
arg_splitter = re.compile(',(?![^(]*\))')
dimension_def = re.compile(r'DIMENSION\s*\(\s*([^(]+)\s*\)',re.IGNORECASE)
enum_def = re.compile(r'\s*ENUM,\s*BIND',re.IGNORECASE)

# Constructor and desctructor methods (these regexes are configurable):
ctor_def = re.compile('.*_ctor', re.IGNORECASE)
dtor_def = re.compile('.*_dtor', re.IGNORECASE)
# Regular expression for "initialization" functions (configurable):
init_func_def = None

# ===================================================


# GLOBAL VARIABLES ==================================

objects = dict() # lower case object name -> DerivedType instance
procedures = []
abstract_interfaces = dict()
name_substitutions = dict()
pattern_substitutions = [] # List of (regex,replace) tuples
name_exclusions = set()
name_inclusions = set()
proc_arg_exclusions = set()
nopass_tbps = dict() # (module.lower,procname.lower) -> TypeBoundProcedure, for all TBP's with NOPASS attribute

# 'INT' is for the hidden name length argument
cpp_type_map = {'INTEGER':{'':'int*','1':'signed char*','2':'short*','4':'int*','8':'long long*','C_INT':'int*', 'C_LONG':'long*'}, 
                'REAL':{'':'float*', '4':'float*', '8':'double*', 'C_DOUBLE':'double*', 'C_FLOAT':'float*'},
                'LOGICAL':{'':'int*', 'C_BOOL':'int*'}, 
                'CHARACTER':{'':'char*'},
                'C_PTR':{'':'void**'},
                'COMPLEX':{'':'std::complex<float>*','4':'std::complex<float>*','C_FLOAT_COMPLEX':'std::complex<float>*','8':'std::complex<double>*','C_DOUBLE_COMPLEX':'std::complex<double>*'},
                'INT':{'':'fortran_charlen_t'}}

current_module = ''
module_proc_num = 1 # For keeping track of the order that the
                    # procedures are defined in the Fortran code.  Not
                    # needed now that they are stored in a list, but
                    # keep in case want to use later to achieve a
                    # different ordering than is in the source
dox_comments = []

fort_integer_params = dict()
enumerations = []

PRIVATE=1
PUBLIC=0

# Indicate whether or not we will need procedure pointer wrapper code
proc_pointer_used = False
# Whether or not matrices are used
matrix_used = False
stringh_used = False            # Whether "string.h" is used (needed for strcpy)
fort_class_used = False
string_class_used = False # Whether string outputs are used, which involves wrapping using a string class (either std::string or the generated wrapper class)
complex_used = False

# Gets changed to string_classname if --no-std-string is set
string_object_type = 'std::string'

not_wrapped = [] # List of procedures that weren't wrapped

# ===================================================

class FWTypeException(Exception):
    """Raised when an unexpected type is enountered in the code generation
    phase"""
    def __init__(self,type):
        self.type = type
    def __str__(self):
        return self.type

def warning(msg):
    sys.stderr.write('Warning: ' + msg + '\n')

def error(msg):
    sys.stderr.write('Error: ' + msg + '\n')

class Array(object):
    two_d_warning_written = False
    multi_d_warning_written = False
    def __init__(self,spec):
        global matrix_used
        # spec is the part inside the parentheses
        self.assumed_shape = False
        self.size_var = ''
        self.d = spec.count(',') + 1
        if ':' in spec:
            self.assumed_shape = True
        if self.d == 1:
            self.size_var = spec.strip()
        elif self.d == 2 and not opts.no_fmat:
            matrix_used = True
            self.size_var = tuple([v.strip() for v in spec.split(',')])

        if self.d==2 and opts.no_fmat:
            if not Array.two_d_warning_written:
                warning("Wrapping 2-D arrays as pointers can lead to ambiguity if writing SWIG typemaps for pointers.  This can be avoided by not using --no-fmat")
                Array.two_d_warning_written = True
        if self.d>2:
            if not Array.multi_d_warning_written:
                warning("Wrapping higher-dimensional arrays as pointers can lead to ambiguity if writing SWIG typemaps for pointers.")
                Array.multi_d_warning_written = True

        # Properties queried by the wrapper generator:
        # vec=vector: 1-d array
        self.vec = self.d==1 and not self.assumed_shape
        self.matrix = self.d==2 and not self.assumed_shape
        self.fort_only = self.assumed_shape

class CharacterLength(object):
    """
    val may be either a number, or in the case of assumed length, a
    string containing the argument name, which is needed in the
    wrapper code
    """
    def __init__(self,val):
        self.val = val
        self.assumed = False
    def set_assumed(self, argname):
        self.val = argname
        self.assumed = True
    def as_string(self):
        if self.assumed:
            return self.val+'_len__'
        else:
            return str(self.val)

class DataType(object):
    def __init__(self,type,array=None,str_len=None,hidden=False):
        global stringh_used, complex_used
        self.type = type
        self.kind = ''
        self.array = array
        self.str_len = str_len
        self.proc_pointer = False
        self.proc = False # PROCEDURE without POINTER attribute
        self.dt = False      # False, 'TYPE', or 'CLASS'
        self.hidden = hidden # hidden name length arg
        # For array, name of argument used to pass the array length:
        self.is_array_size = False # integer defining an array size
        self.is_matrix_size = False
        if type=='CHARACTER':
            stringh_used = True # Really only needed for intent(in)
        elif type.upper()=='COMPLEX':
            complex_used = True

        primitive_data_match = primitive_data.match(type)
        if primitive_data_match:
            # This line must be outside the next two checks since they
            # won't catch the case of just 'real'
            self.type = primitive_data_match.group(1).upper()
            if primitive_data_match.group('old_kind_spec'):
                self.kind = primitive_data_match.group('old_kind_spec')
            elif primitive_data_match.group('kind_spec'):
                self.kind = primitive_data_match.group('kind_spec')

            if type.upper() == 'DOUBLE PRECISION':
                self.type = 'REAL'
                self.kind = '8'

            # Handle use of named parameter as kind:
            if self.kind.upper() in fort_integer_params:
                self.kind = str(fort_integer_params[self.kind.upper()])

            if not self.valid_primitive():
                warning(self.type+'('+self.kind+') not supported')

        if not primitive_data_match and type!='INT':
            # (INT is used to represent the hidden length arguments,
            # passed by value)
            if 'PROCEDURE' in type.upper():
                m = fort_data.match(type)
                self.type = m.group('proc_spec')
                # Outside of this constructor, the pointer attribute
                # is checked, in which case "proc" is reset to False
                # and "proc_pointer" is set to True:
                self.proc = True
            else:
                m = fort_data.match(type)
                if m.group('dt_mode'):
                    self.dt = m.group('dt_mode').upper()
                    self.type = m.group('dt_spec')
                    if self.type.upper() == 'C_PTR':
                        # Don't treat like derived type
                        self.dt = False
                else:
                    raise FWTypeException(type)

        # Properties queried by the wrapper generator:
        # vec=vector: 1-d array
        self.vec = self.array and self.array.vec
        self.matrix = self.array and self.array.matrix

    # Determine whether type is a valid primitive type.  Intended to
    # verify KIND specs.  Doesn't check string lengths.  Kind specs
    # should already be stripped from type string and stored in kind
    # variable
    def valid_primitive(self):
        type_map = cpp_type_map.get(self.type)
        return type_map and self.kind.upper() in type_map

class Argument(object):
    def __init__(self,name,pos,type=None,optional=False,intent='inout',byval=False,allocatable=False,pointer=False,comment=[]):
        global string_class_used
        self.name = name
        self.pos = pos # Zero-indexed
        self.type = type
        self.comment = comment
        self.optional = optional
        self.intent = intent
        self.byval = byval
        self.allocatable = allocatable
        self.pointer = pointer # (doesn't include procedure pointers)
        self.native = False # Will get defined in
                            # associate_procedures; identifies derived
                            # type arguments that will get passed in
                            # C++ using native classes
        self.exclude = False # Whether it is excluded via the ignores file
        self.cpp_optional = False  # Whether or not it is optional to C++

        # Whether or not the argument is inside an abstract procedrue
        # definition.  This is not set on initialization, but later
        # during parsing. (Added this attribute to get "const"
        # statements to show up in the func pointer defs, which don't
        # use pass_by_val)
        self.in_abstract = False
        # Whether it represents the "self" argument of a method call
        self.is_self_arg = False

        if type and type.type=='CHARACTER' and intent!='in':
                string_class_used = True

        if opts.document_all_params and not self.comment:
            # Add an empty comment, which will trigger a \param entry
            # to be included in the generated doxygen comments
            self.comment = ['']
                
    def set_type(self,type):
        self.type = type

    def pass_by_val(self):
        """Whether we can pass this argument by val in the C++ interface

        Don't count Fortran arguments having the VALUE attribute, since they are already passed by value"""
        return not self.byval and not self.optional and not self.type.dt and self.intent=='in' and not self.type.array and not self.type.type=='CHARACTER' and not self.in_abstract

    def fort_only(self):
        if self.type.hidden:
            return True
        elif self.type.is_array_size or self.type.is_matrix_size:
            return True
        if self.type.array and self.type.array.fort_only:
            return True
        elif self.exclude:
            return True
        elif self.type.dt:
            if self.type.array:
                return True
        elif self.type.proc_pointer:
            if not self.type.type in abstract_interfaces:
                return True
            elif not self.intent=='in':
                return True
        elif self.type.proc:
            # PROCEDURE (without POINTER attribute) does not seem to be compatible with current wrapping approach (with gfortran)
            return True    
        elif self.type.type=='CHARACTER':
            if not self.intent=='inout' and self.type.str_len and not self.type.array:
                return False
            else:
                return True
        if self.type.type in cpp_type_map and not self.type.valid_primitive():
            return True
        if self.byval and (self.optional or self.type.dt or self.type.type=='CHARACTER' or self.type.proc_pointer):
            return True
        if self.allocatable:
            return True
        if self.pointer and not self.type.proc_pointer:
            return True
        return False
    
    def cpp_const(self):
        """Whether or not it can be const in C++"""
        # matrix and array types excluded because we don't want
        # FortranMatrix<const double>.  Exclude pass_by_val for
        # aesthetic reasons (to keep const from being applied to
        # non-pointer arguments in method definitions)
        return self.intent=='in' and not self.byval and not self.pass_by_val() and not self.type.matrix

    def cpp_type(self, value=False, native=False):
        """
        Convert a Fortran type to a C++ type.
        """
        if self.type.dt:
            if native:
                return self.type.type + '*'
            else:
                return 'ADDRESS'
        elif self.type.valid_primitive():
            if self.cpp_const():
                prefix = 'const '
            else:
                prefix = ''
            string = prefix + cpp_type_map[self.type.type.upper()][self.type.kind]
            if value or self.byval:
                return string[:-1] # Strip "*"
            else:
                return string
        elif self.type.proc_pointer and self.type.type in abstract_interfaces:
            proc = abstract_interfaces[self.type.type]
            if proc.retval:
                string = proc.retval.cpp_type(value=True) + ' '
            else:
                string = 'void '
            string = string + '(*' + self.name + ')'
            string = string + '(' + c_arg_list(proc,bind=True) + ')'
            return string
        else:
            raise FWTypeException(self.type.type)


class Procedure(object):
    def __init__(self,name,args,method,retval=None,comment=None,nopass=False):
        self.name = name
        self.args = args # By name
        self.method = method # None, 't' (TYPE), 'c' (CLASS)
        self.retval = retval
        self.comment = comment
        self.nopass = nopass

        self.nargs = len(args)
        self.module = current_module
        self.num = module_proc_num
        self.tbp = None
        self.ctor = False
        self.dtor = False
        self.in_orphan_class = False # Set in associate_procedures
        if self.method and not nopass:
            if ctor_def.match(name):
                self.ctor = True
            elif dtor_def.match(name) and self.valid_dtor():
                self.dtor = True
        # Check for exclusion:
        for arg in args.values():
            if (name.lower(),arg.name.lower()) in proc_arg_exclusions:
                if arg.optional:
                    arg.exclude = True
                else:
                    warning("Argument exclusions only valid for optional arguments: " + name + ', ' + arg.name)
        # Make ordered argument list
        self.arglist = sorted(self.args.values(), key=lambda arg: arg.pos)
        # Check for arguments that can have default values of NULL in C++
        for arg in reversed(self.arglist):
            # (Assumes the dictionary iteration order is sorted by key)
            if arg.optional:
                arg.cpp_optional = True
            else:
                break
        self.add_hidden_strlen_args()
        # Check for integer arguments that define array sizes:
        for arg in self.args.values():
            if arg.type.type.upper()=='INTEGER' and arg.intent=='in':
                if not opts.no_vector and self.get_vec_size_parent(arg.name):
                    # The check on opts.no_vector prevents writing
                    # wrapper code that tries to extract the array
                    # size from a C array
                    arg.type.is_array_size = True
                elif not opts.no_fmat and self.get_matrix_size_parent(arg.name):
                    arg.type.is_matrix_size = True
            
    def has_args_past_pos(self,ipos,bind):
        """Query whether or not the argument list continues past pos,
        accounting for c++ optional args

        ipos - 0-indexed argument position"""
        has = False
        for i,arg in enumerate(self.arglist):
            if i > ipos:
                if not arg.fort_only():
                    has = True
                elif bind:
                    has = True
        return has

    def add_hidden_strlen_args(self):
        """Add Fortran-only string length arguments to end of argument list"""
        nargs = len(self.args)
        pos = nargs
        for arg in self.arglist:
            if arg.type.type=='CHARACTER' and not arg.fort_only():
                str_length_arg = Argument(arg.name + '_len__', pos, DataType('INT', str_len=arg.type.str_len ,hidden=True))
                self.args[ str_length_arg.name ] = str_length_arg
                self.arglist.append(str_length_arg)
                pos = pos + 1

    def get_vec_size_parent(self,argname):
        """Get the first 1d array argument that uses the argument argname to
        define its size"""
        for arg in self.arglist:
            if arg.type.vec and not arg.optional and arg.type.array.size_var==argname:
                return arg.name
        return None

    def get_matrix_size_parent(self,argname):
        """Similar to get_vec_size_parent.  Returns (matname,0) if argname
        is the number of rows and (matname,1) if argname is the number of
        columns"""
        for arg in self.arglist:
            if arg.type.matrix and not arg.optional and argname in arg.type.array.size_var:
                if argname == arg.type.array.size_var[0]:
                    return arg.name,0
                else:
                    return arg.name,1
        return None

    def has_post_call_wrapper_code(self):
        """Whether or not wrapper code will be needed for after the call to
        the Fortran procedure"""
        for arg in self.args.values():
            # Special string handling for after the call needed
            if arg.type.type=='CHARACTER' and not arg.fort_only() and arg.intent=='out':
                return True
        return False

    def valid_dtor(self):
        """Whether the procedure is a valid dtor.  Mainly this just
        checks that there are no required arguments"""
        for arg in self.args.values():
            if arg.pos > 0 and not arg.optional:
                return False
        return True
        
        
class DerivedType(object):
    def __init__(self,name,comment=None):
        self.name = name
        self.cname = translate_name(name) # Account for name renaming
        self.procs = []
        self.module = current_module
        self.comment = comment
        self.pointer_return_types = set() # Objects that methods of this type can return using pointers
        self.has_pointer_ctor = False

        self.is_class = False
        self.abstract = False
        self.extends = None
        self.tbps = dict() # lowercase procname => tbp instance

    def add_tbp(self, tbp):
        self.tbps[tbp.procname.lower()] = tbp

    def ctor_list(self):
        """Return list of associated ctors"""
        ctors = []
        for proc in self.procs:
            if proc.ctor:
                ctors.append(proc)
        return ctors

    def get_pointer_return_types(self):
        for proc in self.procs:
            if proc.retval and proc.retval.pointer and proc.retval.type.dt and proc.retval.type.type.lower() in objects and proc.retval.type.type.lower() != self.name.lower():
                self.pointer_return_types.add(proc.retval.type.type)

class TypeBoundProcedure(object):
    def __init__(self, name, procname, interface, deferred, nopass):
        global current_module, nopass_tbps
        self.name = name
        self.procname = procname
        # Initially False or a string, but the string gets changed to
        # a procedure instance in associate_procedures
        self.interface = interface
        self.deferred = deferred
        self.nopass = nopass
        if nopass:
            nopass_tbps[current_module.lower(), procname.lower()] = self

        
def mangle_name(mod,func):
    if mod:
        if compiler == 'g95':
            return mod.lower() + "_MP_" + func.lower()
        else: # gfortran
            return '__' + mod.lower() + '_MOD_' + func.lower()
    else:
        suffix = '_'
        if compiler=='g95' and '_' in func:        
            suffix = suffix + '_'
        return func.lower() + suffix

def vtab_symbol(mod,name):
    return '__{0}_MOD___vtab_{0}_{1}'.format(mod.lower(), name.capitalize())


def get_proc(name):
    """Return the first procedure in the global list that matches name"""
    for proc in procedures:
        if proc.name.lower()==name.lower():
            return proc
    return None

def remove_const(argtype):
    """Remove const from argtype"""
    if argtype.startswith('const'):
        return argtype.split('const ')[1]
    return argtype


def translate_name(name):
    """Use a substitution dictionary followed by a list of replacement patterns to translate the provided name, or return the input unchanged if no matches are found"""
    if name.lower() in name_substitutions:
        return name_substitutions[name.lower()]
    else:
        for pattern,replacement in pattern_substitutions:
            name = pattern.sub(replacement,name)
        return name


class FileReader:
    """Wrapper around file that provides facilities for backing up"""
    def __init__(self, fname):
        try:
            with open(fname, 'r') as f:
                self.file_lines_list = f.readlines()
        except IOError:
            error("Error opening file " + fname)
            self.file_lines_list = None
            self.success = False
        else:
            self.file_pointer = 0
            self.success = True

    # Note on reading and joining lines.  Did try automatically
    # calling join_lines inside readlines (with exception within
    # parse_comments), but that can fail for certain cases with string
    # continuations, which aren't handled correctly due to the second
    # "&".  A string continuation at the right place (e.g. right
    # before the end of a procedure) would cause the resulting parsing
    # to fail.
    def readline(self):
        """Acts like readline, but grabs the line out of a global list.  This
        way can move backwards in the list

        """
        if self.file_pointer < len(self.file_lines_list):
            self.file_pointer += 1
            return self.file_lines_list[self.file_pointer-1]
        else:
            return ''

    def join_lines(self, line):
        """Join lines possibly continued by & character"""
        while '&' in line.split('!')[0]:
            line1 = line.split('&')[0]
            line2 = self.readline()
            line = line1 + line2.strip()
        return line

    def parse_comments(self,line):
        """
        Parse doxygen comments.  On inline comments, return file back to
        line containing comment start.
        """
        #print "Parsing comment:", line
        com = []
        read_count = 0
        if fort_dox_comments.match(line):
            com.append(line.split('!>')[1].strip())
        elif fort_dox_inline.match(line):
            com.append(line.split('!<')[1].strip())
        else:
            warning("Bad line in parse_comments: " + line)
        while True:
            line = self.readline().strip()
            if line.startswith('!!'):
                text = line.split('!!')[1]
                # Preserve whitespace indentation:
                if text.startswith(' '):
                    text = text[1:]
                com.append(text)
                read_count+=1
            else:
                # Back up a line, or all the way back to the comment start
                # if it is inline
                if fort_dox_inline.match(line):
                        for i in range(read_count):
                            self.file_pointer -= 1
                self.file_pointer -= 1
                break
        return com    


def is_public(name):
    """Check whether a name is public and not excluded

    The private/public parts of this check rely on global variables
    that are updated while the Fortran source is processed, so this
    function should only be called during the parsing portion (not
    during code generation, after parsing is finished)

    """
    if name.lower() in name_exclusions:
        return False
    elif name.lower() in name_inclusions:
        return True
    elif default_protection == PUBLIC:
        return not name.lower() in private_names
    else:
        return name.lower() in public_names
        

# TODO: delete if not being used
def args_have_comment(args):
    """Whether or not there are any comments in a set of arguments"""
    for arg in args.values():
        if arg.comment:
            return True
    return False

def add_type(t):
    if is_public(t):
        objects[t.lower()] = DerivedType(t,dox_comments)
        return True
    else:
        return False

def parse_argument_defs(line,file,arg_list_lower,args,retval,comments):
    global proc_pointer_used
    
    count = 0

    line = file.join_lines(line)
    line = line.split('!')[0]

    m = fort_data_def.match(line)

    attributes = m.group('attributes')

    # Attributes.
    if not attributes:
        # Change None to string so searching works
        attributes = ''
    optional = True if optional_def.search(attributes) else False
    byval = True if byval_def.search(attributes) else False
    allocatable = True if allocatable_def.search(attributes) else False
    pointer = True if fort_pointer_def.search(attributes) else False
    # Check for DIMENSION statement
    dimension = dimension_def.search(attributes)
    intent = 'inout'
    if intent_in_def.match(attributes):
        intent = 'in'
    elif intent_out_def.match(attributes):
        intent = 'out'

    # Get type string [e.g. INTEGER, TYPE(ErrorType),
    # PROCEDURE(template), POINTER]
    type_string = m.group(1)

    # Process character length
    char_len = None
    if type_string.upper().startswith('CHARACTER'):
        type_string = 'CHARACTER'
        if m.group('old_kind_spec'):
            char_len = int( m.group('old_kind_spec') )
        elif m.group('kind_spec'):
            spec = m.group('kind_spec')
            if spec == '*': 
                char_len = '*'
            else:
                try:
                    char_len = int(spec)
                except ValueError:
                    # Check for string in Fortran parameter
                    # dictionary.  Note, this conversion/check could
                    # be done later when writing the wrapper code (so
                    # that all source has been parsed): in that case,
                    # make sure have proper checks so that it doesn't
                    # conflict with treatment of assumed length
                    # strings
                    char_len = fort_integer_params.get(spec.upper(), None)
        else:
            # No char length spec found.  Could use this to wrap
            # scalar CHARACTER
            char_len = None     # Redundant
        char_len = CharacterLength(char_len)

    # Get name(s)
    arg_string = line.split('::')[1].split('!')[0]
    names = [name.strip() for name in arg_splitter.split(arg_string)]
    for name in names:
        array = None
        if dimension:
            array = Array(dimension.group(1))
        elif '(' in name:
            size_desc = name.split('(')[1].split(')')[0]
            array = Array(size_desc)
            name = name.split('(')[0]
        type = DataType(type_string,array,char_len)
        if type.proc and pointer:
            type.proc = False
            type.proc_pointer = True
            proc_pointer_used = True
        if name.lower() in arg_list_lower:
            count += 1
            if char_len and char_len.val=='*':
                # Assign a new char_len instance and set it to contain
                # a reference to the argument name, which will be
                # needed in the wrapper code
                type.str_len = CharacterLength('*')
                type.str_len.set_assumed(name)
            args[name] = Argument(name,arg_list_lower.index(name.lower()),type,optional,intent,byval,allocatable,pointer,comment=comments)
        elif retval and name.lower()==retval.name.lower():
            retval.set_type(type)
<<<<<<< HEAD
            retval.pointer = pointer
=======
            retval.comment = comments
>>>>>>> 3dbd1503
    return count

def parse_proc(file,line,abstract=False):
    """
    Parse a procedure definition, given starting line
    """
    global dox_comments, abstract_interfaces, module_proc_num, not_wrapped
    # Store in case decide to overwrite them when parsing arg comments
    proc_comments = dox_comments 

    # First check for line continuation:
    line = file.join_lines(line)
    proc_name = line.split('(')[0].split()[-1]

    arg_string = line.split('(')[1].split(')')[0]
    if re.search(r'\S',arg_string):
        arg_list_lower = arg_string.split(',')
        arg_list_lower = [x.strip().lower() for x in arg_list_lower] # Remove whitespace and convert to lowercase
    else:
        arg_list_lower = []
    args = dict()
    #print arg_list_lower
    retval = None
    if re.match('^\s*function', line, re.IGNORECASE):
        m = result_name_def.match(line)
        if m:
            retval = Argument(m.group(1), None) # pos not used
        else:
            retval = Argument(proc_name, None) # pos not used
    # Determine argument types
    method = False
    invalid = False
    arg_comments = []
    while True:
        line = file.readline()
        if not line:
            error("Unexpected end of file parsing procedure '{}'".format(proc_name))
            return
        elif fort_end_proc.match(line):
            break
        elif fort_proc_def.match(line):
            # This means we found a contained procedure.  We need to
            # parse through it to the end to make sure that its
            # arguments don't overwrite the parent's arguments, and
            # that we don't wrap the contained procedure itself
            while True:
                line = file.readline()
                if not line:
                    error("Unexpected end of file parsing contained procedure within '{}'".format(proc_name))
                    return
                elif fort_end_proc.match(line):
                    break                
        elif fort_contains.match(line):
            in_contains = True
        elif fort_dox_comments.match(line):
            arg_comments = file.parse_comments(line)
            continue
        elif fort_dox_inline.match(line):
            # Note: don't CONTINUE here b/c still need to parse this arg
            arg_comments = file.parse_comments(line)
        elif fort_comment.match(line):
            continue
        if fort_data_def.match(line):
            # Could check below return value to see if in local
            # variables (assuming definitions are ordered in code)
            parse_argument_defs(line,file,arg_list_lower,args,retval,arg_comments)
            arg_comments = []
        elif fort_class_data_def.match(line):
            warning("CLASS arguments not currently supported: " + proc_name)
    # Check args:
    if len(args) != len(arg_list_lower):
        missing_args = set(arg_list_lower).difference(set(args.keys()))
        error("Missing argument definitions in procedure {}: {}".format(proc_name, ', '.join(missing_args)))
        invalid = True
    for arg in args.values():
        if arg.fort_only() and not arg.optional:
            # Note: the above fort_only() call depends on the
            # appropriate abstract interfaces already having been
            # defined.  Make sure the Fortran source file that
            # contains those definitions is parsed first
            invalid = True
        if arg.pos==0 and arg.type.dt:
            method = True
            arg.is_self_arg = True
    if retval:
        if retval.type:
            if retval.type.array:
                invalid = True
            elif retval.type.type == 'CHARACTER':
                invalid = True
            elif retval.type.dt:
                if not retval.pointer:
                    invalid = True
            elif not retval.type.valid_primitive():
                invalid = True
        else:
            error("Untyped return value in {}: {}".format(proc_name,retval.name))
            invalid = True
    if invalid:
        not_wrapped.append(proc_name)
    else:
        is_tbp = False
        nopass = False
        if not method:
            if (current_module.lower(), proc_name.lower()) in nopass_tbps:
                is_tbp = True
                method = True
                nopass = True
        proc = Procedure(proc_name,args,method,retval,proc_comments,nopass)
        if method and not nopass:
            try:
                if proc_name.lower() in objects[proc.arglist[0].type.type.lower()].tbps:
                    is_tbp = True
            except KeyError:
                # Should mean that the derived type is not public
                pass
        # Note: wrap all abstract procedures (even if they are not
        # public).  This is sort of a hack, as technically we should
        # only wrap non-public abstract procedures if they are used in
        # TBP definitions
        if is_public(proc_name) or is_tbp or abstract:
            if not abstract:
                procedures.append(proc)
                module_proc_num += 1
            else:
                abstract_interfaces[proc_name] = proc

def parse_abstract_interface(file,line):
    global dox_comments
    while True:
        line = file.readline()
        if line=='':
            print("Unexpected end of file in abstract interface")
            return
        elif fort_dox_comments.match(line):
            # Grab comments and ignore them
            dox_comments = file.parse_comments(line)
            continue
        elif fort_end_interface.match(line):
            break
        elif fort_comment.match(line):
            continue
        elif fort_proc_def.match(line):
            parse_proc(file,line,abstract=True)
            dox_comments = []

def parse_type(file,line):
    global fort_class_used
    m = fort_type_def.match(line)
    typename = m.group('name0') or m.group('name1')
    type_added = add_type(typename)
    # type_added checks below prevent KeyError's in objects[]
    if type_added and 'ABSTRACT' in line.upper():
        objects[typename.lower()].abstract = True
        objects[typename.lower()].is_class = True
        fort_class_used = True
    extends_match = fort_type_extends_def.search(line)
    if type_added and extends_match:
        objects[typename.lower()].extends = extends_match.group(1)
        objects[typename.lower()].is_class = True
        fort_class_used = True
    # if type_added:
    #     print "{} extends: {}".format(typename, objects[typename.lower()].extends)
    # Move to end of type and parse type bound procedure definitions
    while True:
        line = file.readline()
        line = file.join_lines(line)
        if line == '':
            error("Unexpected end of file in TYPE " + typename)
            return
        elif line.upper().strip().startswith('END TYPE'):
            return
        tbp_match = fort_tbp_def.match(line)
        if type_added and tbp_match:
            attr_str = line.split('::')[0].upper()
            if 'POINTER' in attr_str:
                continue # Not a TBP
            if 'NOPASS' in attr_str:
                nopass = True
            else:
                nopass = False
            interface = tbp_match.group('interface')
            deferred = 'DEFERRED' in attr_str
            for tbp_def in line.split('::')[1].split(','):
                name = tbp_def.split('=>')[0].strip()
                proc = tbp_def.split('=>')[1].strip() if '=>' in tbp_def else name
                tbp = TypeBoundProcedure(name, proc, interface, deferred, nopass)
                objects[typename.lower()].add_tbp(tbp)


def parse_enum(file,line):
    """
    Parse enum definition
    """
    enums = []
    while True:
        line = file.readline()
        if line == '':
            print("Unexpected end of file in ENUM")
            return
        if line.strip().upper().startswith('END'):
            break
        else:
            if line.strip().upper().startswith('ENUMERATOR'):
                line = file.join_lines(line)
                try:
                    s = line.split('::')[1].split('!')[0]
                    if s.find('=')>=0:
                        print("Non-default enum values not supported")
                        enums = []
                        break
                    for enum in s.split(','):
                        if is_public(enum.strip()):
                            enums.append(enum.strip())
                except:
                    print("Problem parsing ENUMERATOR:", line)
    if len(enums) > 0:
        #print "Adding enum:", enums
        enumerations.append(enums)
    

def initialize_protection():
    global default_protection, private_names, public_names
    default_protection = PUBLIC
    private_names = set()
    public_names = set()


def parse_file(fname):
    global current_module, dox_comments, default_protection, private_names, public_names
    f = FileReader(fname)
    if not f.success:
        return 0
    current_module = ''
    initialize_protection()
    dox_comments = []
    while True:
        line = f.readline()
        if line == '':
            break
        elif fort_dox_comments.match(line):
            dox_comments = f.parse_comments(line)
            continue
        elif fort_comment.match(line):
            continue
        elif module_def.match(line) and 'PROCEDURE' not in line.upper():
            current_module = line.split()[1]
            #print 'MOD:', current_module
            dox_comments = []
            initialize_protection()
            module_proc_num = 1
        elif end_module_def.match(line):
            current_module = ''
        elif fort_type_def.match(line):
            #print line.split()[1]
            parse_type(f,line)
            dox_comments = []
        elif fort_proc_def.match(line):
            #print line.split()[1].split('(')[0]
            parse_proc(f,line)
            dox_comments = []
        elif fort_abstract_def.match(line):
            parse_abstract_interface(f,line)
            dox_comments = []
        elif line.strip().upper().startswith('PRIVATE'):
            if '::' not in line:
                default_protection = PRIVATE
            else:
                line = f.join_lines(line)
                for name in line.split('::')[1].split(','):
                    private_names.add(name.strip().lower())
        elif line.strip().upper().startswith('PUBLIC'):
            if '::' in line:
                line = f.join_lines(line)
                for name in line.split('::')[1].split(','):
                    public_names.add(name.strip().lower())
        elif integer_param_def.match(line):
            line = f.join_lines(line).split('!')[0]
            for param in line.split('::')[1].split(','):
                name,val = param.split('=')
                fort_integer_params[name.strip().upper()] = int( val.strip() )
        elif enum_def.match(line):
            parse_enum(f,line)
    return 1

def associate_procedures():
    """
    After collecting the global objects and procedures list,
    associate procedures with objects, where applicable
    """
    global fort_class_used
    def flag_native_args(proc):
        # Check for arguments to pass as native classes:
        for ipos,arg in enumerate(proc.arglist):
            if ipos>0 and arg.type.dt and not arg.type.array and arg.type.type.lower() in objects:
                arg.native = True
        if proc.retval and proc.retval.pointer and proc.retval.type.dt and proc.retval.type.type.lower() in objects:
            proc.retval.native = True
            objects[proc.retval.type.type.lower()].has_pointer_ctor = True

    for proc in procedures:
        # Associate methods
        if proc.method:
            if not proc.nopass:
                typename = proc.arglist[0].type.type
                if typename.lower() in objects:
                    # print "Associating procedure:", typename +'.'+proc.name
                    objects[typename.lower()].procs.append(proc)
                    if proc.arglist[0].type.dt == 'CLASS' and proc.name.lower() in objects[typename.lower()].tbps:
                        proc.tbp = objects[typename.lower()].tbps[proc.name.lower()]
                    flag_native_args(proc)
                elif typename.lower() not in name_exclusions:
                    error("Method {} declared for unknown derived type {}".format(proc.name, typename))
            else: # nopass
                found = False
                for obj in objects.values():
                    # Only search for NOPASS procedures in the same
                    # module as the TYPE definition.  Otherwise, there
                    # is no way to ensure that the correct procedure
                    # gets associated if the name is reused in other
                    # modules.
                    if (obj.module==proc.module) and proc.name.lower() in obj.tbps:
                        objects[obj.name.lower()].procs.append(proc)
                        proc.tbp = obj.tbps[proc.name.lower()]
                        found = True
                        break
                if not found:
                    error("Unable to associate NOPASS type bound procedure {}".format(proc.name))
        # Associate orphan functions with a dummy class
        elif (not opts.no_orphans) or proc.name.lower() in name_inclusions:
            if not orphan_classname.lower() in objects:
                objects[orphan_classname.lower()] = DerivedType(orphan_classname,orphan_class_comments)
            objects[orphan_classname.lower()].procs.append(proc)
            flag_native_args(proc)
            proc.in_orphan_class = True
    for proc in abstract_interfaces.values():
        # Tag procedure arguments as being inside abstract interface
        for arg in proc.args.values():
            arg.in_abstract = True
        # Flag native args for abstrat interfacs, which is necessary when writing the prototypes for the virtual methods
        flag_native_args(proc)
    for obj in objects.values():
        obj.get_pointer_return_types()
    # Flag all derived types that are passed using CLASS:
    for proc in procedures:
        for arg in proc.args.values():
            if arg.type.dt == 'CLASS':
                typename = arg.type.type.lower()
                if typename in objects:
                    objects[typename].is_class = True
                    fort_class_used = True
            

def write_cpp_dox_comments(file, comments, arglist=None, retval=None, prefix=0):
    # /// Style
    #for c in comments:
    #    file.write(prefix*' ' + '/// ' + c + '\n')

    # Prefix written on each line before comments
    comment_prefix = prefix*' ' + ' * '
    
    class context:
        # Workaround for Python 2 nonlocal access in open_comments function
        started = False
    
    def open_comments():
        file.write(prefix*' ' + '/**\n')
        file.write(comment_prefix)
        context.started = True
        
    # First write primary symbol comments.  Capture any comments that
    # come after a "\par" command so that they can be written after
    # the \param comments.
    par_comments = []
    have_par_comments = False
    for i,c in enumerate(comments):
        if i == 0:
            open_comments()
            file.write('\\brief ' + c + '\n')
        else:
            if not have_par_comments and c.strip().startswith(r'\par') and len(c.strip().split()) > 1:
                have_par_comments = True
            if have_par_comments:
                par_comments.append(c)
            else:
                file.write(comment_prefix + c + '\n')
    # Write parameter argument comments if provided
    param_started = False
    if arglist:
        for arg in arglist:
            if arg.fort_only():
                continue
            if arg.is_self_arg:
                # This is important with opts.document_all_params
                continue
            for i,c in enumerate(arg.comment):
                if context.started:
                    if not param_started and not have_par_comments:
                        # Don't add line if have_par_comments b/c
                        # assume that we already pulled in a blank
                        # line just before the \par command
                        file.write(comment_prefix[:-1] + '\n')
                    file.write(comment_prefix)
                else:
                    open_comments()
                if i==0:
                    file.write('\\param')
                    if arg.intent=='in':
                        file.write('[in]')
                    elif arg.intent=='out':
                        file.write('[out]')
                    file.write(' ' + arg.name + ' ')
                file.write(c + '\n')
                param_started = True
    if retval and retval.comment:
        if context.started:
            if not param_started:
                file.write(comment_prefix[:-1] + '\n')
            file.write(comment_prefix)
        else:
            open_comments()
        file.write('\\return ')
        for c in retval.comment:
            file.write(c + '\n')
    # Now write the \par comments, so that they show after the \param
    # section
    if have_par_comments:
        file.write(comment_prefix[:-1] + '\n')
        for c in par_comments:
            file.write(comment_prefix + c + '\n')
    if context.started:
        # Close comments
        file.write(prefix*' ' + ' */\n')


def c_arg_list(proc,bind=False,call=False,definition=True):
    """
    Return the C argument list as a string.  definition: defined as
    opposed to declared (prototype)
    """
    # dt check is necessary to handle orphan functions in the dummy class
    if (not call) and (proc.nargs == 0 or (not bind and proc.nargs==1 and proc.arglist[0].type.dt)):
        return 'void'
    string = ''
    # Pass "data_ptr" as first arg, if necessary. dt check is necessary to
    # handle orphan functions in the dummy class correctly
    if bind and call and proc.nargs>0 and proc.arglist[0].type.dt:
        string += 'data_ptr' if proc.arglist[0].type.dt=='TYPE' else 'class_data_ptr'        
        if proc.nargs==1:
            return string
        else:
            string = string + ', '
    # Add argument names and possibly types
    for ipos,arg in enumerate(proc.arglist):
        if (call or not bind) and ipos == 0 and arg.type.dt:
            # dt check above excludes the cases where this is an
            # orphan function in the dummy class
            continue
        # Print warning for derived types that are not in the
        # interface (i.e. can't be passed "natively").  These don't
        # get caught by fort_only, b/c it isn't aware of the object
        # list (the native property isn't assigned until
        # associate_procedures is run).  Can always exclude these args
        # from the arg list or add the derived type to the interface
        if (not arg.fort_only() and not bind and not call and definition) and (arg.type.dt and not arg.native and arg.type.type.upper()!='C_PTR'):
            error("Derived type argument {}::{} of procedure {} is not defined".format(arg.type.type, arg.name, proc.name))
        if arg.fort_only():
            # Hide from user -- requires special treatement for three of
            # the four cases
            if bind and call:
                if arg.type.hidden:
                    string += arg.type.str_len.as_string()
                elif arg.type.is_array_size or arg.type.is_matrix_size:
                    string = string + '&' + arg.name
                else:
                    string = string + 'NULL'
                if proc.has_args_past_pos(ipos,bind):
                    string = string + ', '
                continue
            elif not bind:
                continue
        if not call:
            # Prepend type spec
            if arg.type:
                if not bind and arg.type.matrix and not opts.no_fmat:
                    # Special matrix handling
                    if arg.intent=='in':
                        # const has to be handled separately for this case
                        string = string + 'const '
                    string = string + matrix_classname + '<' + arg.cpp_type(value=True) + '> *'
                elif arg.type.proc_pointer and bind and not call:
                    # Fortran function pointer in C prototype:
                    string = string + 'void* '
                elif not bind and arg.native:
                    string = string + arg.type.type + '* '
                elif not bind and arg.pass_by_val():
                    string = string + arg.cpp_type(value=True) + ' '
                elif not arg.type.dt and arg.type.vec:
                    if not bind and not opts.no_vector:
                        if arg.intent=='in':
                            # const is manually removed inside <>, so
                            # add it before the type declaration
                            string = string + 'const '
                        string = string + 'std::vector<' + remove_const(arg.cpp_type(value=True)) + '>* '
                    else:
                        string = string + arg.cpp_type() + ' '
                        if not opts.array_as_ptr:
                            # Chop of the * and add [] after the argname below
                            string = string[:-2] + ' '
                elif arg.type.type=='CHARACTER' and not bind and not arg.intent=='in':
                    string = string + string_object_type + ' *' # pass by ref not compat with optional
                else:
                    string = string + arg.cpp_type() + ' '
            else:
                raise FWTypeException(arg.type.type)
        # Change pass-by-value to reference for Fortran
        if call and bind and arg.pass_by_val() and not arg.byval and not arg.type.proc_pointer:
            string = string + '&'
        # Add argument name -------------------------
        if arg.type.proc_pointer and not bind:
            # Arg name is already part of the C function pointer definition
            pass
        elif call and arg.type.proc_pointer:
            # Pass converted Fortran function pointer
            string = string + arg.name + ' ? &FORT_' + arg.name + ' : NULL'
        elif (bind or opts.no_vector) and not call and not arg.type.dt and arg.type.vec and not opts.array_as_ptr:
            string = string + arg.name + '[]'
        elif (not opts.no_vector) and call and not arg.type.dt and arg.type.vec:
            if arg.optional:
                string = string + arg.name + ' ? &(*' + arg.name + ')[0] : NULL'
            else:
                string = string + '&(*' + arg.name + ')[0]'
        else:
            string = string + arg.name
        # -------------------------------------------
        # Special string handling
        if call and arg.type.type=='CHARACTER' and not arg.intent=='inout':
            # For assumed-length intent(in) strings, no special
            # treatment needed here (we just pass along the character
            # array pointer)
            if not (arg.intent=='in' and arg.type.str_len.assumed):
                # Pass NULL if optional arg not present
                string = string + ' ? ' + arg.name + '_c__ : NULL'
        # Special handling for matrix arguments
        if call and arg.type.matrix and not opts.no_fmat:
            if arg.optional:
                string = string + ' ? ' + arg.name + '->data : NULL'
            else:
                string = string + '->data'
        # Special native handling of certain types:
        if call and arg.native:
            if arg.optional and arg.cpp_optional:
                string = string + ' ? ' + arg.name + '->{} : NULL'.format('data_ptr' if arg.type.dt == 'TYPE' else 'class_data_ptr')
            else:
                string = string + '->{}'.format('data_ptr' if arg.type.dt == 'TYPE' else 'class_data_ptr')
        elif not call and not bind and not definition and arg.cpp_optional:
            string = string + '=NULL'
        if proc.has_args_past_pos(ipos,bind):
            string = string + ', '
    return string
    
# TODO: clean up indent prefix: confusing for proc_pointer special treatment
def function_def_str(proc,bind=False,obj=None,call=False,dfrd_tbp=None,prefix='  '):
    """
    Return a string for a function declaration/definition/call.  There
    are four cases:
    -- C prototype declaration: bind
    -- Method declaration:      none
    -- Method definition:       obj
    -- C binding call:          bind, call

    dfrd_tbp points to corresponding deffered type bound procedure, if
    applicable.  This is needed because one abstract interface could
    be used for multiple TBP's, so can't identify the TBP just from
    the (abstract) procedure itself
    """
    s = ''
    # Add wrapper code for function pointers
    if call:
        declared_c_pointer = False
        for arg in proc.args.values():
            if arg.type.proc_pointer and not arg.fort_only():
                if not declared_c_pointer:
                    s = s + prefix + 'generic_fpointer c_pointer;\n'
                    declared_c_pointer = True
                s = s + prefix + 'c_pointer = (generic_fpointer) ' + arg.name + ';\n'
                s = s + prefix + 'long long FORT_' + arg.name + ';\n'
                s = s + prefix + 'if (' + arg.name + ') ' + mangle_name(fort_wrap_file,func_pointer_converter) + '(c_pointer' + ', &FORT_' + arg.name + ');\n'
    # Add wrapper code for strings
    if call:
        for arg in proc.args.values():
            if arg.type.type=='CHARACTER' and not arg.fort_only():
                str_len = arg.type.str_len.as_string()
                str_len_p1 = str_len + '+1'
                str_len_m1 = str_len + '-1'
            if arg.type.type=='CHARACTER' and not arg.fort_only() and arg.intent=='out':
                if arg.type.str_len.assumed:
                    # Make sure to initialize the str_length arg to 0,
                    # in case of a not-present optional, since a
                    # character array is statically declared with this
                    # length, even if the arg is not present (testing
                    # with gfortran indicates that in case of not
                    # present it passes 0 for the length)
                    s = s + prefix + 'fortran_charlen_t ' + arg.name + '_len__ = 0;\n'
                    s = s + prefix + 'if (' + arg.name + ') '+ arg.name + '_len__ = static_cast<fortran_charlen_t>('+ arg.name + '->length());\n'
                s = s + prefix + '// Declare memory to store output character data\n'
                s = s + prefix + 'char *' + arg.name + '_c__ = new char[' + str_len_p1 + '];\n'
                s = s + prefix + arg.name + '_c__[' + str_len + "] = '\\0';\n"
            elif arg.type.type=='CHARACTER' and not arg.fort_only() and arg.intent=='in':
                if arg.type.str_len.assumed:
                    s = s + prefix + 'int ' + arg.name + '_len__ = 0;\n'
                    s = s + prefix + 'if (' + arg.name + ') '+ arg.name+ '_len__ = static_cast<fortran_charlen_t>(strlen('+arg.name+')); // Protect Optional args\n'
                else:
                    s = s + prefix + '// Create C array for Fortran input string data\n'
                    s = s + prefix + 'char ' + arg.name + '_c__[' + str_len_p1 + '];\n'
                    s = s + prefix + 'if (' + arg.name + ') {\n'
                    s = s + prefix + '  strncpy(' + arg.name + '_c__, ' + arg.name + ', ' + str_len_p1 + '); ' +arg.name+'_c__['+str_len+'] = 0; // strncpy protects in case '+arg.name+' is too long\n'
                    s = s + prefix + '  for (size_t i=strlen('+arg.name+'_c__); i<'+str_len_p1+'; i++) '+arg.name+"_c__[i] = ' '; // Add whitespace for Fortran\n"
                    s = s + prefix + '}\n'
    # Add wrapper code for array size values
    if call:
        for arg in proc.args.values():
            if arg.type.is_array_size:
                s = s + prefix + 'int ' + arg.name + ' = static_cast<int>(' + proc.get_vec_size_parent(arg.name) + '->size());\n'
            elif arg.type.is_matrix_size:
                matrix_name, i = proc.get_matrix_size_parent(arg.name)
                size_method = ('num_rows()','num_cols()')[i]
                s = s + prefix + 'int ' + arg.name + ' = ' + matrix_name + '->' + size_method + ';\n'
    s = s + prefix
    # Make dummy class members static (so class doesn't need to be
    # instantiated).  Also make NOPASS methods static.
    if (proc.in_orphan_class or proc.nopass) and not bind and not call and not obj and not opts.global_orphans:
        s = s + 'static '        
    # Now write return type:
    if proc.retval and not (proc.retval.type.dt and bind and not proc.retval.pointer):
        if call:
            if not proc.has_post_call_wrapper_code():
                s = s + 'return '
            else:
                # Save return value and return after wrapper code below
                s = s + proc.retval.cpp_type(value=True,native=True) + ' __retval = '
            if proc.retval and proc.retval.pointer:
                s += 'new ' + proc.retval.type.type + '('
        else:
            if proc.retval.native and not bind:
                s += proc.retval.type.type + '* '
            else:
                s += proc.retval.cpp_type(value=True) + ' '
    elif not call:
        s = s + 'void '
    # Definition/declaration:
    if not bind:
        # Determine what the C++ method name will be
        if proc.tbp:
            method_name = proc.tbp.name
        elif dfrd_tbp:
            # proc is the abstract interface for a deferred tbp
            method_name = dfrd_tbp.name
        else:
            method_name= translate_name(proc.name)        
    if bind:
        s = s + mangle_name(proc.module,proc.name)
    elif obj and not opts.global_orphans:
        s = s + obj.cname + '::' + method_name
    else:
        s = s + method_name
    s = s + '(' + c_arg_list(proc,bind,call,obj!=None) + ')'
    if call and proc.retval and proc.retval.pointer:
            s += ')'
    if not obj:
        s = s + ';'
    if call:
        for arg in proc.args.values():
            # Special string handling for after the call
            if arg.type.type=='CHARACTER' and not arg.fort_only() and arg.intent=='out':
                str_len = arg.type.str_len.as_string()
                str_len_p1 = str_len + '+1'
                str_len_m1 = str_len + '-1'                
                s = s + '\n'
                s = s + prefix + 'if ('+arg.name+') {\n'
                s = s + prefix + '  // Trim trailing whitespace and assign character array to string:\n'
                s = s + prefix + '  for (int i=' + str_len_m1 + '; ' + arg.name + "_c__[i]==' '; i--) " + arg.name + "_c__[i] = '\\0';\n"
                s = s + prefix + '  ' + arg.name + '->assign(' + arg.name + '_c__);\n  }\n'
                s = s + prefix + 'delete[] ' + arg.name + '_c__;'
        if proc.retval and proc.has_post_call_wrapper_code():
            s = s + '\n' + prefix + 'return __retval;'
    return s

def write_constructor(file,object,fort_ctor=None):
    """Write the c++ code for the constructor, possibly including a
    call to a Fortran ctor"""
    # Not used for dummy class with orphan functions
    if object.name==orphan_classname or object.abstract:
        return
    file.write('// Constructor:\n')
    file.write(object.cname + '::' + object.cname)# + '() {\n')
    if fort_ctor:
        file.write('(' + c_arg_list(fort_ctor,definition=True) + ')' )
    else:
        file.write('()')
    file.write(' {\n')
    if object.is_class:
        # Use local variable and pass to _init
        pointer_name = '_data_ptr'
        file.write('  ADDRESS ' + pointer_name + ' = NULL;\n')
    else:
        # Use member variable
        pointer_name = 'data_ptr'
        file.write('  {} = NULL;\n'.format(pointer_name))
    # Allocate storage for Fortran derived type
    file.write('  ' + mangle_name(fort_wrap_file, 'allocate_' + object.name) + '(&{}); // Allocate Fortran derived type\n'.format(pointer_name))
    if object.is_class:
        file.write('  _init(_data_ptr, true);\n')
    else:
        file.write('  owns = true;\n')
    # If present, call Fortran ctor
    if fort_ctor:
        file.write(function_def_str(fort_ctor,bind=True,call=True) )
        file.write(' // Fortran Constructor\n')
        if init_func_def:
            file.write('  initialized = true;\n')
    else:
        if init_func_def:
            file.write('  initialized = false;\n')
    file.write('}\n\n')    

def write_destructor(file,object):
    """Write code for destructor"""
    if object.name==orphan_classname or object.abstract:
        return
    file.write('// Destructor:\n')
    file.write(object.cname + '::~' + object.cname + '() {\n')
    # Check for Fortran destructor
    for proc in object.procs:
        if proc.dtor:
            target = 'data_ptr' if proc.arglist[0].type.dt=='TYPE' else 'class_data_ptr'
            prefix = 'if (owns && initialized) ' if init_func_def else 'if (owns) '
            file.write('  ' + prefix + mangle_name(proc.module,proc.name) + '(' + target)
            # Add NULL for any optional arguments (only optional
            # arguments are allowed in the destructor call)
            for i in range(proc.nargs-1):
                file.write(', NULL')
            file.write('); // Fortran Destructor\n')
    # Deallocate Fortran derived type
    file.write('  if (owns) ' + mangle_name(fort_wrap_file,'deallocate_'+object.name) + '(data_ptr); // Deallocate Fortran derived type\n')
    file.write('}\n\n')    

def write_class(object):

    # Skip over objects in the exclusion list:
    if object.name.lower() in name_exclusions:
        return

    # First write header file:
    file = open( include_output_dir+'/' + object.cname + '.h', 'w')
    file.write(HEADER_STRING + '\n')
    file.write('#ifndef ' + object.cname.upper() + '_H_\n')
    file.write('#define ' + object.cname.upper() + '_H_\n\n')

    # Write the DLLEXPORT macro into each individual header instead of putting it in a top-level header, since this makes it easier to process with Swig
    file.write(DLLEXPORT_MACRO + '\n\n')
    
    if SWIG:
        # Needs to be before the include's in the case of swig -includeall
        file.write('\n#ifndef SWIG // Protect declarations from SWIG\n')
    file.write('#include <cstdlib>\n') # Needed for NULL
    if not opts.no_vector:
        file.write('#include <vector>\n')
    if complex_used:
        file.write('#include <complex>\n')
    file.write('#include "' + misc_defs_filename + '"\n')
    includes = get_native_includes(object)
    if object.name in includes:
        includes.remove(object.name) # Remove self
    for include in includes:
        if include.startswith('<'):
            file.write('#include ' + include + '\n')
        else:
            file.write('#include "' + translate_name(include) + '.h"\n')
    # Declare external vtab data
    if object.is_class:
        file.write('\n// Declare external vtab data:\n')
        file.write('extern int {0}; // int is dummy data type\n'.format(vtab_symbol(object.module, object.name)))
    # C Bindings
    file.write('\nextern "C" {\n')
    # Write bindings for allocate/deallocate funcs
    if object.name!=orphan_classname and not object.abstract:
        file.write('  void ' + mangle_name(fort_wrap_file, 'allocate_'+object.name) + '(ADDRESS *caddr);\n')
        file.write('  void ' + mangle_name(fort_wrap_file, 'deallocate_'+object.name) + '(ADDRESS caddr);\n')
    for proc in object.procs:
        file.write(function_def_str(proc,bind=True) + '\n')
    file.write('}\n')

    if SWIG:
        file.write('#endif // SWIG\n')
    file.write('\n')
    
    if not opts.global_orphans:
        write_cpp_dox_comments(file,object.comment)
        file.write('class DLLEXPORT ' + object.cname + ' ')
        if object.extends:
            file.write(': public ' + object.extends + ' ')
        file.write('{\n\n')
        if object.abstract:
            file.write('protected:\n  // {0} can not be instantiated\n  {0}() {{}}\n\n'.format(object.cname))
        if object.is_class and not object.abstract:
            file.write('private:\n')
            file.write('  void _init(ADDRESS p, bool memOwn);\n\n')
        # Special pointer constructor:
        if object.has_pointer_ctor and not object.abstract:
            file.write('private:\n')
            file.write('  ' + object.cname + '(ADDRESS p);\n')
            for other in objects.values():
                if object.name in other.pointer_return_types:
                    file.write('  friend class ' + other.name+ '; // For accessing pointer constructor\n')
            file.write('\n')
        file.write('public:\n')
    # Constructor:
    fort_ctors = object.ctor_list()
    if fort_ctors:
        for fort_ctor in fort_ctors:
            write_cpp_dox_comments(file, fort_ctor.comment, fort_ctor.arglist, prefix=2)
            file.write('  ' + object.cname + '(' + c_arg_list(fort_ctor,bind=False,call=False,definition=False) + ');\n')
    elif not object.name==orphan_classname and not object.abstract:
        # Don't declare default constructor (or destructor, below) for
        # the dummy class
        file.write('  ' + object.cname + '();\n')
    # Desctructor:
    if not object.name==orphan_classname:
        if object.abstract:
            file.write('  virtual ~' + object.cname + '() {}\n\n')
        else:
            file.write('  ~' + object.cname + '();\n\n')
    # Method declarations
    for proc in object.procs:
        # dtors are automatically called by C++ destructor.  A
        # separate function is not created by default, but can be
        # enabled by adding an %include for the dtor
        if proc.ctor or (proc.dtor and not proc.name.lower() in name_inclusions):
            continue
        write_cpp_dox_comments(file, proc.comment, proc.arglist, proc.retval, prefix=2)
        file.write(function_def_str(proc) + '\n\n')
    # Check for pure virtual methods (which have no directly
    # associated procedure)
    for tbp in object.tbps.values():
        # C++ doesn't support static virtual methods, so don't write DEFERRED, NOPASS methods into the C++ wrapper
        if tbp.deferred and not tbp.nopass:
            # Note: this lookup doesn't respect the module USE
            # hierarchy and could potentially point to wrong
            # abstract_interfaces if the project contains multiple
            # abstract_interfaces with different names, in different
            # modules
            if tbp.interface not in abstract_interfaces:
                error('abstract interface {0} for type bound procedure {1} not found (may not be interoperable)'.format(tbp.interface, tbp.name))
            else:
                file.write('  virtual ' + function_def_str(abstract_interfaces[tbp.interface], dfrd_tbp=tbp, prefix='')[:-1] + ' = 0;\n\n')
    #file.write('\nprivate:\n')
    if object.has_pointer_ctor:
        file.write('  void _disown();\n')
        file.write('  void _acquire();\n\n')
    if object.name!=orphan_classname and not object.extends:
        file.write('  ADDRESS data_ptr;\n')
        if object.is_class:
            file.write('  FClassContainer class_data;\n')
            file.write('  FClassContainer* class_data_ptr;\n')
        file.write('\nprotected:\n')
        file.write('  bool owns;\n')
        if init_func_def:
            file.write('  bool initialized;\n')
    if not opts.global_orphans:
        file.write('};\n\n')
    if object.name == orphan_classname:
        # Write out constant/enum defs inside a class def.  For now,
        # this small class def piggybacks off the orphan class header
        # file.  When wrapping in Swig for Python, it makes no
        # difference, since the __init__ file brings in everything in
        # this module
        if len(enumerations) > 0:
            file.write('class ' + constants_classname + ' {\n')
            file.write('public:\n')
            for enum_set in enumerations:
                file.write('  enum { ')
                for i,enum in enumerate(enum_set):
                    file.write('{0}{1}'.format(enum,', ' if i+1<len(enum_set) else ''))
                file.write(' };\n')
            file.write('};\n\n')
    file.write('#endif /* ' + object.cname.upper() + '_H_ */\n')
    file.close()


    # Write method code to cpp file
    file = open( code_output_dir+'/' + object.cname + '.cpp', 'w')
    file.write(HEADER_STRING + '\n')
    if stringh_used:
        file.write('#include <cstring> // For strcpy\n')
    file.write('#include "' + object.cname + '.h"\n\n')
    if object.is_class and not object.abstract:
        file.write('// Initialization code to set up class pointers\n')
        file.write('void ' + object.cname + '::' + '_init(ADDRESS p, bool memOwn) {\n')
        file.write('  data_ptr = p;\n')
        file.write('  owns = memOwn;\n')
        # Class data must be set up before calling constructor, in
        # case constructor uses CLASS argument
        file.write('  class_data.vptr = &{0}; // Get pointer to vtab\n'.format(vtab_symbol(object.module, object.name)))
        file.write('  class_data.data = data_ptr;\n')
        file.write('  class_data_ptr = &class_data;\n')
        file.write('}\n\n')
    # Write special pointer constructor:
    if object.has_pointer_ctor and not object.abstract:
        file.write('// Pointer constructor:\n')
        file.write(object.cname + '::' + object.cname + '(ADDRESS p) {\n')
        if object.is_class:
            file.write('  _init(p, false);\n')
        else:
            file.write('  data_ptr = p;\n')
            file.write('  owns = false;\n')
        if init_func_def:
            file.write('  initialized = false;\n')
        file.write('}\n\n')
    # Constructor(s):
    if fort_ctors:
        for fort_ctor in fort_ctors:
            write_constructor(file,object,fort_ctor)
    else:
        write_constructor(file,object)
    # Destructor
    write_destructor(file,object)
    
    # Other methods:
    for proc in object.procs:
        if proc.ctor or (proc.dtor and not proc.name.lower() in name_inclusions):
            continue
        file.write(function_def_str(proc,obj=object,prefix='') + ' {\n')
        if proc.dtor and init_func_def:
            file.write('  if (initialized) ')
        file.write(function_def_str(proc,bind=True,call=True,prefix='  ') + '\n')
        if proc.dtor and init_func_def:
            file.write('  initialized = false;\n')
        elif init_func_def and init_func_def.match(proc.name):
            file.write('  initialized = true;\n')
        file.write('}\n\n')

    if object.has_pointer_ctor:
        file.write('void ' + object.cname + '::_disown() { owns = false; }\n')
        init = 'initialized = true; ' if init_func_def else ''
        file.write('void ' + object.cname + '::_acquire() { owns = true; ' + init + '}\n')

    file.close()

def get_native_includes(object):
    """
    After method association, check which native types an object uses
    and return a corresponding string list of include file

    This will also add the include needed for inheritance
    """
    includes = set()
    for proc in object.procs:
        for argname,arg in proc.args.items():
            if arg.native:
                includes.add(arg.type.type)
            if arg.type.matrix and not opts.no_fmat:
                includes.add(matrix_classname)
            if arg.type.type=='CHARACTER' and arg.intent!='in':
                if opts.std_string:
                    # The use of angle brackets is handled specially
                    # in the output code
                    includes.add('<string>')
                else:
                    includes.add(string_classname)
        if proc.retval and proc.retval.type.dt and proc.retval.pointer:
            includes.add(proc.retval.type.type)
    # For inheritance:
    if object.extends:
        includes.add(object.extends)
    return includes

def write_global_header_file():
    f = open(include_output_dir+'/' + opts.main_header + '.h','w')
    f.write(HEADER_STRING + '\n')
    for obj in objects.values():
        f.write('#include "' + translate_name(obj.name) + '.h"\n')
    if matrix_used:
        f.write('#include "' + matrix_classname + '.h"\n')
    f.write('\n')
    f.close()


def write_misc_defs():
    f = open(include_output_dir+'/' + misc_defs_filename, 'w')
    f.write(HEADER_STRING + '\n')
    f.write('#ifndef ' + misc_defs_filename.upper()[:-2] + '_H_\n')
    f.write('#define ' + misc_defs_filename.upper()[:-2] + '_H_\n\n')

    f.write("""#if __GNUC__ > 7
#include <cstdlib>
typedef std::size_t fortran_charlen_t;
#else
typedef int fortran_charlen_t;
#endif\n\n""")

    f.write('typedef void(*generic_fpointer)(void);\n')
    f.write('typedef void* ADDRESS;\n\n')
    if fort_class_used:
        f.write('struct FClassContainer {\n  ADDRESS data;\n  ADDRESS vptr;\n};\n\n')
    f.write('extern "C" {\n')
    if compiler == 'g95':
        f.write('  /* g95_runtime_start and stop are supposed to be called\n')
        f.write('     to start and stop the g95 runtime engine, but I have not\n')
        f.write('     had any problems when leaving them out.  The only thing\n')
        f.write('     I have noticed is that a bunch of "still reachable" memory\n')
        f.write('     reported by valgrind goes away when a g95_runtime_stop call\n')
        f.write('     is used */\n')
        f.write('  void g95_runtime_start(int narg, char* args[]);\n')
        f.write('  void g95_runtime_stop(void);\n\n')
    if proc_pointer_used:
        f.write('  void ' + mangle_name(fort_wrap_file,func_pointer_converter) + '(generic_fpointer c_pointer, void* fortran_pointer);\n')
    f.write('}\n')
    f.write('\n#endif /* ' + misc_defs_filename.upper()[:-2] + '_H_ */\n')
    f.close()

def write_matrix_class():
    if not matrix_used:
        return
    comments = ['A templated class for working with Matrices that store data', 'internally in Fortran order.', '', 'From C++, the data are accessed in the natural order, using', '<tt>x(row,column)</tt> notation, starting with base index 0']
    
    f = open(include_output_dir+'/' + matrix_classname + '.h', 'w')
    f.write(HEADER_STRING + '\n')
    f.write('#ifndef ' + matrix_classname.upper() + '_H_\n')
    f.write('#define ' + matrix_classname.upper() + '_H_\n\n')
    f.write('#include <cstdlib>\n#include <cassert>\n\n')
    write_cpp_dox_comments(f, comments)
    f.write('template <class T>\nclass ' + matrix_classname + '{\n\n')
    f.write('  int nrows, ncols;\n')
    f.write('  bool owns;\n')
    f.write('\npublic:\n\n  ')    
    f.write('  T *data;\n\n')
    
    write_cpp_dox_comments(f, ['Create a matrix with m rows and n columns','','Allocates new memory'], prefix=2)
    f.write('  ' + matrix_classname + '(int m, int n) {\n')
    f.write('    data = NULL;\n    assert(m>0 && n>0);\n    nrows=m; ncols=n;\n')
    f.write('    data = (T*) calloc( m*n, sizeof(T) );\n    owns = true;\n  }\n\n')

    write_cpp_dox_comments(f, ['Set up a pointer to existing contiguous array data (in Fortran order)'], prefix=2)
    f.write('  ' + matrix_classname + '(int m, int n, T *data_ptr) {\n')
    f.write('    data = data_ptr;\n    assert(m>0 && n>0);\n    nrows=m; ncols=n;\n')
    f.write('    owns = false;\n  }\n\n')
    
    f.write('  ~' + matrix_classname + '() { if(data && owns) free(data); }\n\n')    
    write_cpp_dox_comments(f, ['Provides element access via the parentheses operator.','','The base index is 0'], prefix=2)
    f.write('  T& operator()(int i, int j) {\n')
    f.write('    assert( i>=0 && i<nrows && j>=0 && j<ncols );\n')
    f.write('    // i--; j--; // Adjust base\n')
    f.write('    return data[j*nrows+i];\n  }\n\n')
    write_cpp_dox_comments(f, ['Get number of rows'], prefix=2)
    f.write('  inline int num_rows(void) const { return nrows; }\n\n')
    write_cpp_dox_comments(f, ['Get number of columns'], prefix=2)
    f.write('  inline int num_cols(void) const { return ncols; }\n\n')
    f.write('};\n\n')
    f.write('#endif /* ' + matrix_classname.upper() + '_H_ */\n')
    f.write('\n\n// Local Variables:\n// mode: c++\n// End:\n')
    f.close()

def write_string_class():
    """When the option --no-std-string is used, create a wrapper class with similar functionality.
    
    The reason for doing this is it can work around some C++ library
    conflicts on Windows when linking programs against e.g. Java or Qt
    libraries.

    Separate code and header files are used for this class, since it
    is not a template class.
    """
    if not string_class_used:
        return

    # Header files:
    comments = ['Simple wrapper class for handling dynamic allocation of string data','','Used by FortWrap to handle wrapping of character output arguments.  Emulates some of the basic functionality of std::string, but can be used as a way to remove dependency on std::string and avoid C++ library conflicts in some cases']

    f = open(include_output_dir+'/' + string_classname + '.h', 'w')
    f.write(HEADER_STRING + '\n')
    f.write('#ifndef ' + string_classname.upper() + '_H_\n')
    f.write('#define ' + string_classname.upper() + '_H_\n\n')

    f.write(DLLEXPORT_MACRO + '\n\n')
    
    f.write('#include <cstdlib>\n#include <cstring>\n\n')
    write_cpp_dox_comments(f, comments)
    body = """\
class DLLEXPORT $CLASSNAME{
  size_t length_;
  char* data_;
  
 public:

  $CLASSNAME();

  $CLASSNAME(size_t length);

  ~$CLASSNAME();

  size_t length(void);

  void resize(size_t length);

  void assign(const char* s);

  int compare(const char* s) const;

  char* data(void);

  char* c_str(void);
};
""".replace('$CLASSNAME', string_classname)
    f.write(body)
    f.write('\n\n')
    f.write('#endif /* ' + string_classname.upper() + '_H_ */\n')
    f.write('\n\n// Local Variables:\n// mode: c++\n// End:\n')
    f.close()
    
    # Code file:
    f = open(include_output_dir+'/' + string_classname + '.cpp', 'w')
    f.write(HEADER_STRING + '\n')
    
    f.write('#include "' + string_classname + '.h"\n\n')
    body = """\
$CLASSNAME::$CLASSNAME() : length_(0), data_(NULL) {}

$CLASSNAME::$CLASSNAME(size_t length) : length_(length), data_(NULL) {
  if (length>0) data_ = (char*) calloc(length+1, sizeof(char));
}

$CLASSNAME::~$CLASSNAME() { if(data_) free(data_); }

size_t $CLASSNAME::length(void) { return length_; }

void $CLASSNAME::resize(size_t length) {
  if (data_) free(data_);
  data_ = (char*) calloc(length+1, sizeof(char));
  length_ = length;
}

void $CLASSNAME::assign(const char* s) {
  length_ = strlen(s);
  resize(length_);
  strncpy(data_, s, length_);
}

int $CLASSNAME::compare(const char* s) const {
  return strncmp(data_, s, length_);
}

char* $CLASSNAME::data(void) { return data_; }

char* $CLASSNAME::c_str(void) { return data_; }
""".replace('$CLASSNAME', string_classname)
    f.write(body)
    f.close()
    
def write_fortran_wrapper():
    """
    Write the Fortran code for allocating/deallocating Fortran derived
    types from C pointers
    """
    # TODO: fix hack for testing whether we need to write this file
    # Hack: check for real (non-orphan) methods
    count = 0
    for obj in objects.values():
        if obj.name != orphan_classname:
            count += 1
    if count == 0 and not proc_pointer_used:
        return
    # Build list of modules we need to USE
    use_mods = set()
    for obj in objects.values():
        if obj.name != orphan_classname:
            use_mods.add(obj.module)
    f = open(fort_output_dir+'/' + fort_wrap_file + '.f90', "w")
    #f.write(HEADER_STRING + '\n') # Wrong comment style
    f.write('MODULE ' + fort_wrap_file + '\n\n')
    # USE the necessary modules:
    for mod in use_mods:
        f.write('USE ' + mod + '\n')
    f.write('USE ISO_C_BINDING\n\nCONTAINS\n\n')
    if proc_pointer_used:
        f.write('  SUBROUTINE '+func_pointer_converter+'(cpointer,fpointer)\n')
        f.write('    USE ISO_C_BINDING\n')
        f.write('    TYPE(C_FUNPTR), VALUE :: cpointer\n')
        f.write('    PROCEDURE(), POINTER :: fpointer\n')
        f.write('    CALL C_F_PROCPOINTER(cpointer,fpointer)\n')
        f.write('  END SUBROUTINE '+func_pointer_converter+'\n\n')
    for obj in objects.values():
        if obj.name == orphan_classname or obj.abstract:
            continue
        cptr = obj.name + '_cptr'
        fptr = obj.name + '_fptr'
        # Write allocate function
        f.write(' SUBROUTINE allocate_' + obj.name + '(' + cptr + ')\n')
        f.write('    TYPE (C_PTR) :: ' + cptr + '\n\n')
        f.write('    TYPE (' + obj.name + '), POINTER :: ' + fptr + '\n\n')
        f.write('    ALLOCATE( ' + fptr + ' )\n')
        f.write('    ' + cptr + ' = C_LOC(' + fptr + ')\n')
        f.write('  END SUBROUTINE allocate_' + obj.name + '\n\n')
        # Write deallocate function
        f.write(' SUBROUTINE deallocate_' + obj.name + '(' + cptr + ')\n')
        f.write('    TYPE (C_PTR), VALUE :: ' + cptr + '\n\n')
        f.write('    TYPE (' + obj.name + '), POINTER :: ' + fptr + '\n\n')
        f.write('    CALL C_F_POINTER(' + cptr + ', ' + fptr + ')\n')
        f.write('    DEALLOCATE( ' + fptr + ' )\n')
        f.write('  END SUBROUTINE deallocate_' + obj.name + '\n\n')        
    f.write('END MODULE ' + fort_wrap_file + '\n')
                

def clean_directories():
    """
    Remove old files from output directories before writing new ones
    """
    files = set()
    files = files.union( set( glob.glob(code_output_dir+'/*.cpp') ) )
    files = files.union( set( glob.glob(code_output_dir+'/*.o') ) )
    files = files.union( set( glob.glob(include_output_dir+'/*.h') ) )
    files = files.union( set( glob.glob(fort_output_dir+'/*.f90') ) )
    files = files.union( set( glob.glob(fort_output_dir+'/*.o') ) )
    for f in files:
        os.remove(f)
        

def internal_error():
    sys.stderr.write('FortWrap internal error encountered\n\n')
    sys.stderr.write('Please submit a bug report to mcfarljm@gmail.com which includes the error log\n'+ERROR_FILE_NAME+' and the Fortran source code being wrapped\n')
    f = open(ERROR_FILE_NAME,'w')
    f.write('FortWrap version ' + VERSION + '\n')
    f.write('Platform: ' + sys.platform + '\n\n')
    traceback.print_exc(file=f)
    f.close()
    sys.exit(1)


# Class for parsing the configuration file
class ConfigurationFile(object):
    def __init__(self,fname):
        self.fname = fname
        if fname:
            try:
                self.f = open(fname)
            except:
                error("Error opening interface file: " + fname)
                return
            self.process()

    def process(self):
        global name_exclusions, name_inclusions, name_substitutions, ctor_def, dtor_def, init_func_def
        for line_num,line in enumerate(self.f):
            if not line.startswith('%'):
                continue
            words = [w.lower() for w in line.split()]
            if words[0] == '%ignore':
                if len(words) == 2:
                    name_exclusions.add( words[1] )
                else:
                    self.bad_decl(line_num+1)
                    continue
            elif words[0] == '%hide':
                if len(words) == 3:
                    proc_arg_exclusions.add( tuple(words[1:]) )
                else:
                    self.bad_decl(line_num+1)
                    continue
            elif words[0] == '%include':
                if len(words) == 2:
                    name_inclusions.add( words[1] )
                else:
                    self.bad_decl(line_num+1)
                    continue
            elif words[0] == '%rename':
                if len(words) == 3:
                    # Note: want new C++ name to preserve case
                    new_name = line.split()[2]
                    name_substitutions[words[1]] = new_name
                else:
                    self.bad_decl(line_num+1)
                    continue
            elif words[0] == '%pattern':
                if len(words) == 2 or len(words) == 3:
                    if len(words) == 2:
                        replace_pattern = ''
                    else:
                        # Note: want new C++ name to preserve case
                        replace_pattern = line.split()[2]
                    match_pattern = words[1]
                    pattern_substitutions.append((re.compile(match_pattern, re.IGNORECASE), replace_pattern))
                else:
                    self.bad_decl(line_num+1)
                    continue
            elif words[0] == '%ctor':
                ctor_def = re.compile(line.strip().split('%ctor ')[1], re.IGNORECASE)
            elif words[0] == '%dtor':
                dtor_def = re.compile(line.strip().split('%dtor ')[1], re.IGNORECASE)
            elif words[0] == '%init':
                init_func_def = re.compile(line.strip().split('%init ')[1], re.IGNORECASE)
            else:
                error("Unrecognized declaration in interface file: {}".format(words[0]))
                
    def bad_decl(self,line_num):
        error("{}, line {} <-- bad declaration".format(self.fname, line_num))


# Class for parsing command line options
class Options(object):
    def __init__(self):
        self.parse_args()
        self.check_args()
        self.assign_globals()
    
    def parse_args(self):
        """Use argparse to parse command arguments"""

        parser = argparse.ArgumentParser(prog='fortwrap')
        parser.add_argument('-v','--version', action='version', version='%(prog)s '+VERSION)
        parser.add_argument('files', nargs='*', help='files to process')
        parser.add_argument('-n', '--dry-run', action='store_true', help='run parser but do not generate any wrapper code (dry run)')
        parser.add_argument('-c', '--compiler', default=compiler, choices=['gfortran','g95'], help='use name mangling for Fortran compiler COMPILER.  Only supports g95 and gfortran (Default=%(default)s)')
        parser.add_argument('-g','--glob', action='store_true', help='wrap source files found in current directory')
        parser.add_argument('-d','--directory', default='.', help='output generated wrapper code to DIRECTORY')
        parser.add_argument('--file-list', help='Read list of Fortran source files to parser from file FILE_LIST.  The format is a newline-separated list of filenames with full or relative paths.')
        parser.add_argument('-i', '--config-file', help='read interface configuration file CONFIG_FILE')
        parser.add_argument('--no-vector', action='store_true', help='wrap 1-D array arguments as C-style arrays instead of C++ std::vector containers')
        parser.add_argument('--no-fmat', action='store_true', help='do not wrap 2-D array arguments with the FortranMatrix type')
        parser.add_argument('--array-as-ptr', action='store_true', help="wrap 1-D arrays with '*' instead of '[]'.  Implies --no-vector")
        parser.add_argument('--no-std-string', action='store_true', help='wrap character outputs using a wrapper class instead of std::string')
        parser.add_argument('--dummy-class', default='FortFuncs', help='use DUMMY_CLASS as the name of the dummy class used to wrap non-method procedures')
        parser.add_argument('--global-funcs', action='store_true', help='wrap non-method procedures as global functions instead of static methods of a dummy class')
        parser.add_argument('--no-orphans', action='store_true', help='do not by default wrap non-method procedures.  They can still be wrapped by using %%include directives')
        parser.add_argument('--no-W-not-wrapped', action='store_true', help='do not warn about procedures that were not wrapped')
        parser.add_argument('--main-header', default='FortWrap', help='Use MAIN_HEADER as name of the main header file (default=%(default)s)')
        parser.add_argument('--constants-class', default='FortConstants', help='use CONSTANTS_CLASS as name of the class for wrapping enumerations (default=%(default)s)')
        parser.add_argument('--document-all-params', action='store_true', help='write doxygen \\param comment for all arguments')
        # Not documenting, as this option could be dangerous, although it is
        # protected from -d.  help='remove all wrapper-related files from
        # wrapper code directory before generating new code.  Requires -d.
        # Warning: this deletes files.  Use with caution and assume it will
        # delete everything in the wrapper directory'
        parser.add_argument('--clean', action='store_true', help=argparse.SUPPRESS)

        parser.parse_args(namespace=self)

    def check_args(self):
        """Additional validity checking an value setting not done automatically by argparse"""
        if self.directory != '.':
            if not os.path.isdir(self.directory):
                error('Directory does not exist: ' + self.directory)
                sys.exit(2)
        if self.clean and self.directory=='.':
            error('Cleaning wrapper code output dire requires -d')
            sys.exit(2)

        if self.array_as_ptr:
            self.no_vector = True

        self.global_orphans = self.global_funcs
        self.std_string = not self.no_std_string
        self.warn_not_wrapped = not self.no_W_not_wrapped
        if self.main_header != 'FortWrap':
            self.main_header = self.main_header.split('.h')[0]

    def assign_globals(self):
        """Assign certain options to global variables"""
        global code_output_dir, include_output_dir, fort_output_dir, string_object_type, constants_classname, compiler, orphan_classname, file_list

        file_list = self.files
        compiler = self.compiler
        orphan_classname = self.dummy_class

        if self.directory != '.':
            code_output_dir = self.directory
            include_output_dir = self.directory
            fort_output_dir = self.directory

        if self.no_std_string:
            string_object_type = string_classname

        constants_classname = self.constants_class



# COMMANDS ==========================================

if __name__ == "__main__":

    try:

        file_list = []

        opts = Options()

        configs = ConfigurationFile(opts.config_file)

        if opts.clean:
            clean_directories()

        if opts.file_list:
            try:
                f = open(opts.file_list)
            except IOError:
                error('Unable to open file list: ' + opts.file_list)
                sys.exit(3)
            for line in f:
                if not line.strip().startswith('#') and re.search('\w', line):
                    file_list.append( line.strip() )
            f.close()
            print("LOADED", len(file_list), 'FILES FROM LIST')

        if opts.glob:
            file_list += glob.glob('*.[fF]90')

        if not file_list:
            error("No source files")
            sys.exit(3)

        fcount = 0  # Counts valid files
        for f in file_list:
            fcount += parse_file(f)
        if fcount==0:
            error("No source files")
            sys.exit(3)

        if opts.warn_not_wrapped and len(not_wrapped) > 0:
            warning("Some procedures not wrapped:\n " + '\n '.join(not_wrapped))

        # Prevent writing any files if there is nothing to wrap
        if len(procedures)==0:
            error("No procedures to wrap")
            sys.exit(4)

        associate_procedures()

        if opts.dry_run:
            sys.exit(0)

        for obj in objects.values():
            write_class(obj)

        write_global_header_file()
        write_misc_defs()
        write_matrix_class()
        if not opts.std_string:
            write_string_class()
        write_fortran_wrapper()

        if fort_class_used:
            warning("support for wrapping abstract types and type extension is experimental")

        sys.exit(0)

    except SystemExit:
        # Raised by sys.exit
        raise

    except:
        internal_error()<|MERGE_RESOLUTION|>--- conflicted
+++ resolved
@@ -828,11 +828,8 @@
             args[name] = Argument(name,arg_list_lower.index(name.lower()),type,optional,intent,byval,allocatable,pointer,comment=comments)
         elif retval and name.lower()==retval.name.lower():
             retval.set_type(type)
-<<<<<<< HEAD
             retval.pointer = pointer
-=======
             retval.comment = comments
->>>>>>> 3dbd1503
     return count
 
 def parse_proc(file,line,abstract=False):
