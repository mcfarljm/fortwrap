--- conflicted
+++ resolved
@@ -1099,7 +1099,6 @@
     for proc in procedures:
         # Associate methods
         if proc.method:
-<<<<<<< HEAD
             if not proc.nopass:
                 typename = proc.args_by_pos[1].type.type
                 if typename.lower() in objects:
@@ -1107,7 +1106,7 @@
                     objects[typename.lower()].procs.append(proc)
                     flag_native_args(proc)
                 elif typename.lower() not in name_exclusions:
-                    error("Method %s declared for unknown derived type %s" % (proc.name, typename))
+                    error("Method {} declared for unknown derived type {}".format(proc.name, typename))
             else: # nopass
                 found = False
                 # Note that this association does not respect the
@@ -1122,15 +1121,6 @@
                         break
                 if not found:
                     error("Unable to associate NOPASS type bound procedure {}".format(proc.name))
-=======
-            typename = proc.args_by_pos[1].type.type
-            if typename.lower() in objects:
-                # print "Associating procedure:", typename +'.'+proc.name
-                objects[typename.lower()].procs.append(proc)
-                flag_native_args(proc)
-            elif typename.lower() not in name_exclusions:
-                error("Method {} declared for unknown derived type {}".format(proc.name, typename))
->>>>>>> c7b48e0b
         # Associate orphan functions with a dummy class
         elif (not opts.no_orphans) or proc.name.lower() in name_inclusions:
             if not orphan_classname.lower() in objects:
