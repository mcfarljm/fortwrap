--- conflicted
+++ resolved
@@ -1281,11 +1281,7 @@
     if bind:
         s = s + mangle_name(proc.mod,proc.name)
     elif obj and not opts.global_orphans:
-<<<<<<< HEAD
-        s = s + obj.name + '::' + method_name
-=======
-        s = s + obj.cname + '::' + translate_name(proc.name)
->>>>>>> f489fa26
+        s = s + obj.cname + '::' + method_name
     else:
         s = s + method_name
     s = s + '(' + c_arg_list(proc,bind,call,obj!=None) + ')'
@@ -1376,15 +1372,11 @@
     if object.name in includes:
         includes.remove(object.name) # Remove self
     for include in includes:
-<<<<<<< HEAD
-        file.write('#include "' + include + '.h"\n')
+        file.write('#include "' + translate_name(include) + '.h"\n')
     # Declare external vtab data
     if object.is_class:
         file.write('\n// Declare external vtab data:\n')
         file.write('extern int __{0}_MOD___vtab_{0}_{1}; // int is dummy data type\n'.format(object.mod, object.name))
-=======
-        file.write('#include "' + translate_name(include) + '.h"\n')
->>>>>>> f489fa26
     # C Bindings
     file.write('\nextern "C" {\n')
     # Write bindings for allocate/deallocate funcs
@@ -1401,42 +1393,29 @@
     
     if not opts.global_orphans:
         write_cpp_dox_comments(file,object.comment)
-<<<<<<< HEAD
-        file.write('class ' + object.name + ' ')
+        file.write('class ' + object.cname + ' ')
         if object.extends:
             file.write(': public ' + object.extends + ' ')
         file.write('{\n\n')
         if object.abstract:
-            file.write('protected:\n  // {0} can not be instantiated\n  {0}() {{}}\n\n'.format(object.name))
-=======
-        file.write('class ' + object.cname + ' {\n\n')
->>>>>>> f489fa26
+            file.write('protected:\n  // {0} can not be instantiated\n  {0}() {{}}\n\n'.format(object.cname))
         file.write('public:\n')
     # Constructor:
     fort_ctors = object.ctor_list()
     if fort_ctors:
         for fort_ctor in fort_ctors:
             write_cpp_dox_comments(file,fort_ctor.comment,fort_ctor.args_by_pos)
-<<<<<<< HEAD
-            file.write('  ' + object.name + '(' + c_arg_list(fort_ctor,bind=False,call=False,definition=False) + ');\n')
+            file.write('  ' + object.cname + '(' + c_arg_list(fort_ctor,bind=False,call=False,definition=False) + ');\n')
     elif not object.name==orphan_classname and not object.abstract:
-=======
-            file.write('  ' + object.cname + '(' + c_arg_list(fort_ctor,bind=False,call=False,definition=False) + ');\n')
-    elif not object.name==orphan_classname:
->>>>>>> f489fa26
         # Don't declare default constructor (or destructor, below) for
         # the dummy class
         file.write('  ' + object.cname + '();\n')
     # Desctructor:
     if not object.name==orphan_classname:
-<<<<<<< HEAD
         if object.abstract:
-            file.write('  virtual ~' + object.name + '() {}\n\n')
+            file.write('  virtual ~' + object.cname + '() {}\n\n')
         else:
-            file.write('  ~' + object.name + '();\n\n')
-=======
-        file.write('  ~' + object.cname + '();\n\n')
->>>>>>> f489fa26
+            file.write('  ~' + object.cname + '();\n\n')
     # Method declarations
     for proc in object.procs:
         if proc.ctor or (proc.dtor and not is_public(proc.name)):
