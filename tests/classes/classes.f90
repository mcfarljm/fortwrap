--- conflicted
+++ resolved
@@ -12,15 +12,12 @@
     INTEGER :: num = 101
   CONTAINS
     PROCEDURE (get_area_template), DEFERRED :: get_area
-<<<<<<< HEAD
     ! Fortran will allow this, but C++ cannot use static virtual methods,
     ! so a virtual method for Shape will not get created
     PROCEDURE(is_round_template), DEFERRED, NOPASS :: is_round
-=======
     PROCEDURE :: is_circle, is_square
     !> Test TBP with class argument
     PROCEDURE :: add_area
->>>>>>> 8f0eb04c
   END TYPE Shape
   
   ABSTRACT INTERFACE
@@ -80,13 +77,10 @@
     INTEGER :: side_length
   CONTAINS
     PROCEDURE :: get_area => Square_area
-<<<<<<< HEAD
     PROCEDURE, NOPASS :: is_round => Square_is_round
     PROCEDURE, NOPASS :: get_area_static => Square_area_static
-=======
     PROCEDURE :: dummy => square_dummy
     PROCEDURE :: poly_add => square_add
->>>>>>> 8f0eb04c
   END TYPE Square
 
   INTERFACE Square
@@ -166,7 +160,6 @@
     a = s%side_length**2
   END FUNCTION Square_area
 
-<<<<<<< HEAD
   FUNCTION Square_is_round()
     LOGICAL :: Square_is_round
     Square_is_round = .FALSE.
@@ -179,7 +172,6 @@
     INTEGER :: area
     area = side**2
   END FUNCTION square_area_static
-=======
   FUNCTION is_circle(s)
     CLASS(shape), INTENT(in) :: s
     LOGICAL :: is_circle
@@ -218,6 +210,5 @@
     INTEGER :: a
     a = s1%get_area() + s2%get_area()
   END FUNCTION square_add
->>>>>>> 8f0eb04c
 
 END MODULE classes